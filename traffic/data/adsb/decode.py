# mypy: ignore-errors
# This line can be removed when typing in pyModeS is complete and released.

from __future__ import annotations

import heapq
import logging
import os
import socket
import threading
import time
from datetime import datetime, timedelta, timezone
from operator import itemgetter
from pathlib import Path
from typing import (
    Any,
    Callable,
    Dict,
    Iterable,
    Iterator,
    Optional,
    TextIO,
    TypedDict,
    TypeVar,
    Union,
    cast,
)

import pyModeS as pms
from tqdm.rich import tqdm

import pandas as pd

from ...core import Flight, Traffic
from ...data.basic.airports import Airport

Decoder = TypeVar("Decoder", bound="ModeS_Decoder")

<<<<<<< HEAD
MSG_SIZES = {0x31: 11, 0x32: 16, 0x33: 23, 0x34: 23}


=======
_log = logging.getLogger(__name__)

MSG_SIZES = {0x31: 11, 0x32: 16, 0x33: 23, 0x34: 23}


>>>>>>> 694e9b2d
def next_beast_msg(chunk_it: Iterator[bytes]) -> Iterator[bytes]:
    """Iterate in Beast binary feed.

    <esc> "1" : 6 byte MLAT timestamp, 1 byte signal level,
        2 byte Mode-AC
    <esc> "2" : 6 byte MLAT timestamp, 1 byte signal level,
        7 byte Mode-S short frame
    <esc> "3" : 6 byte MLAT timestamp, 1 byte signal level,
        14 byte Mode-S long frame
    <esc> "4" : 6 byte MLAT timestamp, status data, DIP switch
        configuration settings (not on Mode-S Beast classic)
    <esc><esc>: true 0x1a
    <esc> is 0x1a, and "1", "2" and "3" are 0x31, 0x32 and 0x33

    timestamp:
    wiki.modesbeast.com/Radarcape:Firmware_Versions#The_GPS_timestamp
    """
    data = b""
    for chunk in chunk_it:
        data += chunk
        while len(data) >= 23:
            it = data.find(0x1A)
            if it < 0:
                break
            data = data[it:]
            if len(data) < 23:
                break

            if data[1] in [0x31, 0x32, 0x33, 0x34]:
                # The tricky part here is to collapse all 0x1a 0x1a into single
                # 0x1a when they are part of a message (i.e. not followed by
                # "1", "2", "3" or "4")
                msg_size = MSG_SIZES[data[1]]
                ref_idx = 1
                idx = data[ref_idx:msg_size].find(0x1A)
                while idx != -1 and len(data) > msg_size:
                    start = ref_idx + idx
                    ref_idx = start + 1
                    if data[ref_idx] == 0x1A:
                        data = data[:start] + data[ref_idx:]
                    idx = data[ref_idx:msg_size].find(0x1A)
                if idx != -1 or len(data) < msg_size:
                    # calling for next buffer
                    break
                yield data[:msg_size]
                data = data[msg_size:]
            else:
                data = data[1:]
                logging.warning("Probably corrupted message")


def decode_time_default(
    msg: str, time_0: Optional[datetime] = None
) -> datetime:
    return datetime.now(timezone.utc)


def decode_time_radarcape(
    msg: str, time_0: Optional[datetime] = None
) -> datetime:
    now = datetime.now(timezone.utc)
    if time_0 is not None:
        now = time_0
    timestamp = int(msg[4:16], 16)

    nanos = timestamp & 0x00003FFFFFFF
    secs = timestamp >> 30
    ts = now.replace(hour=0, minute=0, second=0, microsecond=0)
    ts += timedelta(seconds=secs, microseconds=nanos / 1000)
    if ts - timedelta(minutes=5) > now:
        ts -= timedelta(days=1)
    return ts


def decode_time_dump1090(
    msg: str, time_0: Optional[datetime] = None
) -> datetime:
    now = datetime.now(timezone.utc)
    if time_0 is not None:
        now = time_0
    else:
        now = now.replace(hour=0, minute=0, second=0, microsecond=0)

    timestamp = int(msg[4:16], 16)
    # dump1090/net_io.c => time (in 12Mhz ticks)
    now += timedelta(seconds=timestamp / 12e6)

    return now


decode_time: dict[str, Callable[[str, Optional[datetime]], datetime]] = {
    "radarcape": decode_time_radarcape,
    "dump1090": decode_time_dump1090,
    "default": decode_time_default,
}


class StoppableThread(threading.Thread):
    """Thread class with a stop() method. The thread itself has to check
    regularly for the to_be_stopped() condition."""

    def __init__(self, *args: Any, **kwargs: Any) -> None:
        super().__init__(*args, **kwargs)
        # self.daemon = True  # is it redundant?
        self._stop_event = threading.Event()

    def stop(self) -> None:
        self._stop_event.set()

    def to_be_stopped(self) -> bool:
        return self._stop_event.is_set()


# total=False means that some keys can be absent
class Entry(TypedDict, total=False):
    timestamp: datetime
    icao24: str
    callsign: Optional[str]
    latitude: Optional[float]
    longitude: Optional[float]
    altitude: Optional[int]
    geoaltitude: Optional[int]
    groundspeed: Optional[int]
    track: Optional[float]
    vertical_rate: Optional[int]
    onground: Optional[bool]
    squawk: Optional[int]
    # BDS 4,0
    selected_fms: Optional[int]
    selected_mcp: Optional[int]
    barometric_setting: Optional[int]
    # BDS 4,4
    humidity: Optional[int]
    pressure: Optional[int]
    temperature: Optional[int]
    turbulence: Optional[int]
    windspeed: Optional[int]
    winddirection: Optional[int]
    # BDS 4,5
    wind_shear: Optional[int]
    microburst: Optional[int]
    icing: Optional[int]
    wake_vortex: Optional[int]
    radio_height: Optional[int]
    # BDS 5,0
    roll: Optional[float]
    TAS: Optional[int]
    track_rate: Optional[float]
    # BDS 6,0
    IAS: Optional[int]
    heading: Optional[float]
    Mach: Optional[float]
    vertical_rate_barometric: Optional[int]
    vertical_rate_inertial: Optional[int]
    # Uncertainty
    HPL: Optional[int]
    RCu: Optional[int]
    RCv: Optional[int]
    HCR: Optional[int]
    VPL: Optional[int]
    HVE: Optional[int]
    VVE: Optional[int]
    HFM: Optional[int]
    VFM: Optional[int]
    EPU: Optional[int]
    VEPU: Optional[int]
    version: Optional[int]
    pHCR: Optional[int]
    pVPL: Optional[int]
    sil_base: Optional[int]


class Aircraft(object):
    def __init__(self, icao24: str, lat0: float, lon0: float) -> None:
        self.icao24 = icao24
        self._callsign: Optional[str] = None
        self._flight: Optional[Flight] = None
        self.cumul: list[Entry] = []

        self.t0: Optional[datetime] = None
        self.t1: Optional[datetime] = None
        self.tpos: Optional[datetime] = None

        self.m0: Optional[str] = None
        self.m1: Optional[str] = None

        self.lat: Optional[float] = None
        self.lon: Optional[float] = None
        self.alt: Optional[int] = None
        self.trk: Optional[float] = None
        self.spd: Optional[int] = None

        self.lat0: float = lat0
        self.lon0: float = lon0

        self.version: Optional[int] = None
        self.nic_a: Optional[int] = None
        self.nic_bc: Optional[int] = None
        self.nic_s: Optional[int] = None

        self.lock = threading.Lock()

    @property
    def flight(self) -> Optional[Flight]:
        with self.lock:  # access then clear not thread-safe, hence the lock
            df = pd.DataFrame.from_records(self.cumul)
            self.cumul.clear()

        if self._flight is not None:
            if len(df) > 0:
                df = pd.concat([self._flight.data, df], sort=False)
            else:
                df = self._flight.data
            if self.version is not None:
                # remove columns added by nuc_p, nuc_r
                if "HPL" in df.columns:
                    df = df.drop(columns=["HPL", "RCu", "RCv"])
                if "HVE" in df.columns:
                    df = df.drop(columns=["HVE", "VVE"])

        if len(df) == 0:
            return None

        if "callsign" in set(df.columns):
            self._flight = Flight(
                df.assign(
                    callsign=df.callsign.replace("", None)
                    .fillna(method="ffill")
                    .fillna(method="bfill")
                )
            )
        else:
            self._flight = Flight(df.assign(callsign=None))

        return self._flight

    @property
    def callsign(self) -> Optional[str]:
        return self._callsign

    @callsign.setter
    def callsign(self, args: tuple[datetime, str]) -> None:
        t, msg = args
        callsign = pms.adsb.callsign(msg).strip("_")
        if callsign == "":
            return
        self._callsign = callsign
        with self.lock:
            self.cumul.append(
                dict(timestamp=t, icao24=self.icao24, callsign=self._callsign)
            )

    @property
    def speed(self) -> None:
        pass

    @speed.setter
    def speed(self, args: tuple[datetime, str]) -> None:
        t, msg = args
        vdata = pms.adsb.velocity(msg)
        if vdata is None:
            return

        spd, trk, roc, tag = vdata
        if tag != "GS":
            # does it ever happen...
            return
        if (spd is None) or (trk is None):
            return

        self.spd = spd
        self.trk = trk

        delta = pms.adsb.altitude_diff(msg)

        with self.lock:
            self.cumul.append(
                dict(
                    timestamp=t,
                    icao24=self.icao24,
                    groundspeed=spd,
                    track=trk,
                    vertical_rate=roc,
                )
            )
            if delta is not None and self.alt is not None:
                self.cumul[-1]["geoaltitude"] = self.alt + delta

    @property
    def position(self) -> None:
        pass

    @position.setter
    def position(self, args: tuple[datetime, str]) -> None:
        t, msg = args
        oe = pms.adsb.oe_flag(msg)
        setattr(self, "m" + str(oe), msg)
        setattr(self, "t" + str(oe), t)

        if (
            self.t0 is not None
            and self.t1 is not None
            and abs((self.t0 - self.t1).total_seconds()) < 10
        ):
            latlon = pms.adsb.position(
                self.m0, self.m1, self.t0, self.t1, self.lat0, self.lon0
            )
        else:
            latlon = None

        if latlon is not None:
            self.tpos = t
            self.lat, self.lon = latlon
            self.alt = pms.adsb.altitude(msg)

            with self.lock:
                self.cumul.append(
                    dict(
                        timestamp=t,
                        icao24=self.icao24,
                        latitude=self.lat,
                        longitude=self.lon,
                        altitude=self.alt,
                        onground=False,
                    )
                )

    @property
    def surface(self) -> None:
        pass

    @surface.setter
    def surface(self, args: tuple[datetime, str]) -> None:
        t, msg = args
        self.lat, self.lon = pms.adsb.surface_position_with_ref(
            msg, self.lat0, self.lon0
        )
        speed, track, _, speed_type, *_ = pms.adsb.surface_velocity(msg)
        if speed_type != "GS":
            _log.warn(f"Ground airspeed for aircraft {self.icao24}")

        # This helps updating current representations
        self.spd = speed
        self.trk = track

        with self.lock:
            self.cumul.append(
                dict(
                    timestamp=t,
                    icao24=self.icao24,
                    latitude=self.lat,
                    longitude=self.lon,
                    groundspeed=speed,
                    track=track,
                    onground=True,
                )
            )

    @property
    def altcode(self) -> None:
        pass

    @altcode.setter
    def altcode(self, args: tuple[datetime, str]) -> None:
        t, msg = args
        from pyModeS import hex2bin

        if set(hex2bin(msg)[19:32]) in [{"0"}, {"1"}]:
            return
        self.alt = pms.common.altcode(msg)
        with self.lock:
            self.cumul.append(
                dict(timestamp=t, icao24=self.icao24, altitude=self.alt)
            )

    @property
    def idcode(self) -> None:
        pass

    @idcode.setter
    def idcode(self, args: tuple[datetime, str]) -> None:
        t, msg = args
        from pyModeS import hex2bin

        if set(hex2bin(msg)[19:32]) in [{"0"}, {"1"}]:
            return
        idcode = pms.common.idcode(msg)
        with self.lock:
            self.cumul.append(
                dict(
                    timestamp=t,
                    icao24=self.icao24,
                    squawk=idcode,
                )
            )

    @property
    def bds20(self) -> None:
        pass

    @bds20.setter
    def bds20(self, args: tuple[datetime, str]) -> None:
        t, msg = args
        callsign = pms.commb.cs20(msg).strip("_")
        if callsign == "":
            return
        self._callsign = callsign
        with self.lock:
            # in case altitude was already included from altcode (DF 4 or 20)
            # or squawk from idcode (DF5 or 21)
            last_entry = self.cumul[-1] if len(self.cumul) > 0 else None
            if last_entry is not None and last_entry["timestamp"] == t:
                self.cumul[-1] = {  # type: ignore
                    **last_entry,
                    **dict(callsign=self._callsign),
                }
            else:
                self.cumul.append(
                    dict(
                        timestamp=t, icao24=self.icao24, callsign=self._callsign
                    )
                )

    @property
    def bds40(self) -> None:
        pass

    @bds40.setter
    def bds40(self, args: tuple[datetime, str]) -> None:
        t, msg = args
        with self.lock:
            # in case altitude was already included from altcode (DF 4 or 20)
            # or squawk from idcode (DF5 or 21)
            last_entry = self.cumul[-1] if len(self.cumul) > 0 else None
            if last_entry is not None and last_entry["timestamp"] == t:
                self.cumul[-1] = {  # type: ignore
                    **last_entry,
                    **dict(
                        # FMS selected altitude (ft)
                        selected_fms=pms.commb.selalt40fms(msg),
                        # MCP/FCU selected altitude (ft)
                        selected_mcp=pms.commb.selalt40mcp(msg),
                        # Barometric pressure (mb)
                        barometric_setting=pms.commb.p40baro(msg),
                    ),
                }

            else:
                self.cumul.append(
                    dict(
                        timestamp=t,
                        icao24=self.icao24,
                        # FMS selected altitude (ft)
                        selected_fms=pms.commb.selalt40fms(msg),
                        # MCP/FCU selected altitude (ft)
                        selected_mcp=pms.commb.selalt40mcp(msg),
                        # Barometric pressure (mb)
                        barometric_setting=pms.commb.p40baro(msg),
                    )
                )

    @property
    def bds44(self) -> None:
        pass

    @bds44.setter
    def bds44(self, args: tuple[datetime, str]) -> None:
        t, msg = args
        wind = pms.commb.wind44(msg)
        wind = wind if wind is not None else (None, None)
        with self.lock:
            # in case altitude was already included from altcode (DF 4 or 20)
            # or squawk from idcode (DF 5 or 21)
            last_entry = self.cumul[-1] if len(self.cumul) > 0 else None
            if last_entry is not None and last_entry["timestamp"] == t:
                self.cumul[-1] = {  # type: ignore
                    **last_entry,
                    **dict(
                        # Humidity (%)
                        humidity=pms.commb.hum44(msg),
                        # Average static pressure (hPa)
                        pressure=pms.commb.p44(msg),
                        # Static air temperature (C)
                        temperature=pms.commb.temp44(msg),
                        turbulence=pms.commb.turb44(msg),
                        # Wind speed (kt) and direction (true) (deg)
                        windspeed=wind[0],
                        winddirection=wind[1],
                    ),
                }

            else:
                self.cumul.append(
                    dict(
                        timestamp=t,
                        icao24=self.icao24,
                        # Humidity (%)
                        humidity=pms.commb.hum44(msg),
                        # Average static pressure (hPa)
                        pressure=pms.commb.p44(msg),
                        # Static air temperature (C)
                        temperature=pms.commb.temp44(msg),
                        turbulence=pms.commb.turb44(msg),
                        # Wind speed (kt) and direction (true) (deg)
                        windspeed=wind[0],
                        winddirection=wind[1],
                    )
                )

    @property
    def bds45(self) -> None:
        pass

    @bds45.setter
    def bds45(self, args: tuple[datetime, str]) -> None:
        t, msg = args
        with self.lock:
            # in case altitude was already included from altcode (DF 4 or 20)
            # or squawk from idcode (DF 5 or 21)
            last_entry = self.cumul[-1] if len(self.cumul) > 0 else None
            if last_entry is not None and last_entry["timestamp"] == t:
                self.cumul[-1] = {  # type: ignore
                    **last_entry,
                    **dict(
                        # Turbulence level (0-3)
                        turbulence=pms.commb.turb45(msg),
                        # Wind shear level (0-3)
                        wind_shear=pms.commb.ws45(msg),
                        # Microburst level (0-3)
                        microburst=pms.commb.mb45(msg),
                        # Icing level (0-3)
                        icing=pms.commb.ic45(msg),
                        # Wake vortex level (0-3)
                        wake_vortex=pms.commb.wv45(msg),
                        # Static air temperature (C)
                        temperature=pms.commb.temp45(msg),
                        # Average static pressure (hPa)
                        pressure=pms.commb.p45(msg),
                        # Radio height (ft)
                        radio_height=pms.commb.rh45(msg),
                    ),
                }

            else:
                self.cumul.append(
                    dict(
                        timestamp=t,
                        icao24=self.icao24,
                        # Turbulence level (0-3)
                        turbulence=pms.commb.turb45(msg),
                        # Wind shear level (0-3)
                        wind_shear=pms.commb.ws45(msg),
                        # Microburst level (0-3)
                        microburst=pms.commb.mb45(msg),
                        # Icing level (0-3)
                        icing=pms.commb.ic45(msg),
                        # Wake vortex level (0-3)
                        wake_vortex=pms.commb.wv45(msg),
                        # Static air temperature (C)
                        temperature=pms.commb.temp45(msg),
                        # Average static pressure (hPa)
                        pressure=pms.commb.p45(msg),
                        # Radio height (ft)
                        radio_height=pms.commb.rh45(msg),
                    )
                )

    @property
    def bds50(self) -> None:
        pass

    @bds50.setter
    def bds50(self, args: tuple[datetime, str]) -> None:
        t, msg = args
        with self.lock:
            # in case altitude was already included from altcode (DF 4 or 20)
            # or squawk from idcode (DF5 or 21)
            last_entry = self.cumul[-1] if len(self.cumul) > 0 else None
            if last_entry is not None and last_entry["timestamp"] == t:
                self.cumul[-1] = {  # type: ignore
                    **last_entry,
                    **dict(
                        # Ground speed (kt)
                        groundspeed=pms.commb.gs50(msg),
                        # Roll angle (deg)
                        roll=pms.commb.roll50(msg),
                        # True airspeed (kt)
                        TAS=pms.commb.tas50(msg),
                        # True track angle (deg)
                        track=pms.commb.trk50(msg),
                        # Track angle rate (deg/sec)
                        track_rate=pms.commb.rtrk50(msg),
                    ),
                }

            else:

                self.cumul.append(
                    dict(
                        timestamp=t,
                        icao24=self.icao24,
                        # Ground speed (kt)
                        groundspeed=pms.commb.gs50(msg),
                        # Roll angle (deg)
                        roll=pms.commb.roll50(msg),
                        # True airspeed (kt)
                        TAS=pms.commb.tas50(msg),
                        # True track angle (deg)
                        track=pms.commb.trk50(msg),
                        # Track angle rate (deg/sec)
                        track_rate=pms.commb.rtrk50(msg),
                    )
                )

    @property
    def bds60(self) -> None:
        pass

    @bds60.setter
    def bds60(self, args: tuple[datetime, str]) -> None:
        t, msg = args
        with self.lock:
            # in case altitude was already included from altcode (DF 4 or 20)
            # or squawk from idcode (DF5 or 21)
            last_entry = self.cumul[-1] if len(self.cumul) > 0 else None
            if last_entry is not None and last_entry["timestamp"] == t:
                self.cumul[-1] = {  # type: ignore
                    **last_entry,
                    **dict(
                        # Indicated airspeed (kt)
                        IAS=pms.commb.ias60(msg),
                        # Magnetic heading (deg)
                        heading=pms.commb.hdg60(msg),
                        # Mach number (-)
                        Mach=pms.commb.mach60(msg),
                        # Barometric altitude rate (ft/min)
                        vertical_rate_barometric=pms.commb.vr60baro(msg),
                        # Inertial vertical speed (ft/min)
                        vertical_rate_inertial=pms.commb.vr60ins(msg),
                    ),
                }

            else:
                self.cumul.append(
                    dict(
                        timestamp=t,
                        icao24=self.icao24,
                        # Indicated airspeed (kt)
                        IAS=pms.commb.ias60(msg),
                        # Magnetic heading (deg)
                        heading=pms.commb.hdg60(msg),
                        # Mach number (-)
                        Mach=pms.commb.mach60(msg),
                        # Barometric altitude rate (ft/min)
                        vertical_rate_barometric=pms.commb.vr60baro(msg),
                        # Inertial vertical speed (ft/min)
                        vertical_rate_inertial=pms.commb.vr60ins(msg),
                    )
                )

    @property
    def nuc_p(self) -> None:
        pass

    @nuc_p.setter
    def nuc_p(self, args: tuple[datetime, str]) -> None:
        t, msg = args
        with self.lock:
            hpl, rcu, rcv = pms.adsb.nuc_p(msg)
            current = dict(
                # Horizontal Protection Limit
                HPL=hpl,
                # 95% Containment Radius on horizontal position error
                RCu=rcu,
                # 95% Containment Radius on vertical position error
                RCv=rcv,
            )
            last_entry = self.cumul[-1] if len(self.cumul) > 0 else None
            if last_entry is not None and last_entry["timestamp"] == t:
                self.cumul[-1] = {**last_entry, **current}  # type: ignore
            else:
                self.cumul.append(
                    dict(  # type: ignore
                        timestamp=t, icao24=self.icao24, **current
                    )
                )

    @property
    def nic_v1(self) -> None:
        pass

    @nic_v1.setter
    def nic_v1(self, args: tuple[datetime, str]) -> None:
        t, msg = args
        if self.nic_s is None:
            return
        with self.lock:
            hcr, vpl = pms.adsb.nic_v1(msg, self.nic_s)
            last_entry = self.cumul[-1] if len(self.cumul) > 0 else None
            current = dict(
                # Horizontal Containment Radius
                HCR=hcr,
                # Vertical Protection Limit
                VPL=vpl,
            )
            if last_entry is not None and last_entry["timestamp"] == t:
                self.cumul[-1] = {**last_entry, **current}  # type: ignore
            else:
                self.cumul.append(
                    dict(  # type: ignore
                        timestamp=t, icao24=self.icao24, **current
                    )
                )

    @property
    def nic_v2(self) -> None:
        pass

    @nic_v2.setter
    def nic_v2(self, args: tuple[datetime, str]) -> None:
        t, msg = args
        if self.nic_a is None or self.nic_bc is None:
            return
        with self.lock:
            hcr = pms.adsb.nic_v2(msg, self.nic_a, self.nic_bc)
            last_entry = self.cumul[-1] if len(self.cumul) > 0 else None
            current = dict(
                # Horizontal Containment Radius
                HCR=hcr
            )
            if last_entry is not None and last_entry["timestamp"] == t:
                self.cumul[-1] = {**last_entry, **current}  # type: ignore

            else:
                self.cumul.append(
                    dict(  # type: ignore
                        timestamp=t, icao24=self.icao24, **current
                    )
                )

    @property
    def nuc_r(self) -> None:
        pass

    @nuc_r.setter
    def nuc_r(self, args: tuple[datetime, str]) -> None:
        t, msg = args
        with self.lock:
            hve, vve = pms.adsb.nuc_v(msg)
            last_entry = self.cumul[-1] if len(self.cumul) > 0 else None
            current = dict(
                # Horizontal Velocity Error
                HVE=hve,
                # Vertical Velocity Error
                VVE=vve,
            )
            if last_entry is not None and last_entry["timestamp"] == t:
                self.cumul[-1] = {**last_entry, **current}  # type: ignore
            else:
                self.cumul.append(
                    dict(  # type: ignore
                        timestamp=t, icao24=self.icao24, **current
                    )
                )

    @property
    def nac_v(self) -> None:
        pass

    @nac_v.setter
    def nac_v(self, args: tuple[datetime, str]) -> None:
        t, msg = args
        with self.lock:
            hfm, vfm = pms.adsb.nac_v(msg)
            last_entry = self.cumul[-1] if len(self.cumul) > 0 else None
            current = dict(
                # Horizontal Figure of Merit for rate (GNSS)
                HFM=hfm,
                # Vertical Figure of Merit for rate (GNSS)
                VFM=vfm,
            )
            if last_entry is not None and last_entry["timestamp"] == t:
                self.cumul[-1] = {**last_entry, **current}  # type: ignore
            else:
                self.cumul.append(
                    dict(  # type: ignore
                        timestamp=t, icao24=self.icao24, **current
                    )
                )

    @property
    def nac_p(self) -> None:
        pass

    @nac_p.setter
    def nac_p(self, args: tuple[datetime, str]) -> None:
        t, msg = args
        with self.lock:
            epu, vepu = pms.adsb.nac_p(msg)
            last_entry = self.cumul[-1] if len(self.cumul) > 0 else None
            current = dict(
                # Estimated Position Uncertainty
                EPU=epu,
                # Vertical Estimated Position Uncertainty
                VEPU=vepu,
            )
            if last_entry is not None and last_entry["timestamp"] == t:
                self.cumul[-1] = {**last_entry, **current}  # type: ignore
            else:
                self.cumul.append(
                    dict(  # type: ignore
                        timestamp=t, icao24=self.icao24, **current
                    )
                )

    @property
    def sil(self) -> None:
        pass

    @sil.setter
    def sil(self, args: tuple[datetime, str]) -> None:
        t, msg = args
        with self.lock:
            phcr, pvpl, base = pms.adsb.sil(msg, self.version)
            last_entry = self.cumul[-1] if len(self.cumul) > 0 else None
            current = dict(
                version=self.version,
                # Probability exceeding Horizontal Containment Radius
                pHCR=phcr,
                # Probability exceeding Vertical Protection Limit
                pVPL=pvpl,
                sil_base=base,
            )
            if last_entry is not None and last_entry["timestamp"] == t:
                self.cumul[-1] = {**last_entry, **current}  # type: ignore
            else:
                self.cumul.append(
                    dict(  # type: ignore
                        timestamp=t, icao24=self.icao24, **current
                    )
                )


class AircraftDict(Dict[str, Aircraft]):

    lat0: float
    lon0: float
    decoder: ModeS_Decoder

    def __missing__(self, key: str) -> Aircraft:
        self.decoder.on_new_aircraft(key)
        self[key] = value = Aircraft(key, self.lat0, self.lon0)
        return value

    def set_latlon(self, lat0: float, lon0: float) -> None:
        self.lat0 = lat0
        self.lon0 = lon0
        for ac in list(self.values()):
            ac.lat0 = lat0
            ac.lon0 = lon0


class DumpFormat:
    def __init__(self, template: str, sep: str = ",") -> None:

        self.template = template
        self.sep = sep
        self.cols = list(x.strip() for x in template.split(sep))
        time_gen = (i for i, elt in enumerate(self.cols) if elt == "time")
        self.time_index = next(time_gen, None)
        if self.time_index is None:
            msg = "Format invalid: must contain 'time'"
            raise ValueError(msg)

        long_gen = (i for i, elt in enumerate(self.cols) if elt == "longmsg")
        self.msg_index = next(long_gen, None)
        self.splitmsg = slice(18, None)

        if self.msg_index is not None:
            return

        short_gen = (i for i, elt in enumerate(self.cols) if elt == "shortmsg")
        self.msg_index = next(short_gen, None)
        if self.msg_index is None:
            msg = "Format invalid: must contain either 'longmsg' or 'shortmsg'"
            raise ValueError(msg)

        self.splitmsg = slice(None)

    def get_timestamp(self, line: str) -> datetime:
        elts = line.split(self.sep)
        return datetime.fromtimestamp(
            float(elts[self.time_index].strip()), timezone.utc  # type: ignore
        )

    def get_msg(self, line: str) -> str:
        elts = line.split(self.sep)
        return elts[self.msg_index][self.splitmsg].strip()  # type: ignore


class ModeS_Decoder:
    """

    This class implements the full data decoding process with the `pyModeS
    library <https://mode-s.org/api/>`_

    Data is first available as a list of messages per aircraft, but can be
    exported as a :class:`~traffic.core.Traffic` object.

    .. warning::

        The :meth:`from_address`, :meth:`from_dump1090`, and :meth:`from_rtlsdr`
        classmethods start a decoding thread on the creation of the object.  The
        thread can be stopped with a ``decoder.stop()`` call.

    :param reference: A reference location must be provided to decode ground
        messages. A reference can be set as:

        - a tuple of latitude/longitude coordinates
        - a str calling for an :class:`~traffic.core.structure.Airport`
          structure

        If no reference is provided (None), then reference location (latitude=0,
        longitude=0) is considered until more data can be used to readjust the
        reference.

    """

    decode_thread: Optional[StoppableThread]
    timer_thread: Optional[StoppableThread]
    timer_functions: list[
        tuple[pd.Timestamp, pd.Timedelta, Callable[[Decoder], None]]
    ] = list()

    def __init__(
        self,
        reference: None | str | Airport | tuple[float, float] = None,
        expire_threshold: str | pd.Timedelta = pd.Timedelta("10 minutes"),
        expire_frequency: str | pd.Timedelta = pd.Timedelta("1 minute"),
    ) -> None:
        """ """
        if isinstance(reference, str):
            from ...data import airports

            reference = airports[reference]

        if reference is None:
            _log.warning(
                "No valid reference position provided. Fallback to (0, 0)"
            )
            lat0, lon0 = 0.0, 0.0
        elif isinstance(reference, Airport):
            lat0, lon0 = reference.latlon
        else:
            lat0, lon0 = reference

        self.acs: AircraftDict = AircraftDict()
        self.acs.decoder = self
        self.acs.set_latlon(lat0, lon0)

        self.decode_thread = None
        self.timer_thread = None

        self.expire_threshold = (
            expire_threshold
            if isinstance(expire_threshold, pd.Timedelta)
            else pd.Timedelta(expire_threshold)
        )
        self.expire_frequency = (
            expire_frequency
            if isinstance(expire_frequency, pd.Timedelta)
            else pd.Timedelta(expire_frequency)
        )

    @classmethod
    def on_timer(
        cls, frequency: pd.Timedelta | str
    ) -> Callable[[Callable[[Decoder], None]], Callable[[Decoder], None]]:
        now = pd.Timestamp("now", tz="utc")
        if isinstance(frequency, str):
            frequency = pd.Timedelta(frequency)

        def decorate(
            function: Callable[[Decoder], None]
        ) -> Callable[[Decoder], None]:
            _log.info(f"Schedule {function.__name__} with {frequency}")
            heapq.heappush(
                cls.timer_functions,
                (now + frequency, frequency, function),
            )
            return function

        return decorate

    def expire_aircraft(self) -> None:
        _log.info("Running expire_aircraft")

        now = pd.Timestamp("now", tz="utc")

        if self.decode_thread and not self.decode_thread.is_alive():
            for icao in list(self.acs):
                self.on_expire_aircraft(icao)

        # for icao, ac in self.acs.items()
        # not compatible with changes in size of the dictionary
        for icao in list(self.acs):
            ac = self.acs[icao]
            if len(ac.cumul) > 0:
                if now - ac.cumul[-1]["timestamp"] >= self.expire_threshold:
                    self.on_expire_aircraft(icao)
            else:
                flight = ac.flight
                if flight is not None:
                    if now - flight.stop >= self.expire_threshold:
                        self.on_expire_aircraft(icao)

    def on_expire_aircraft(self, icao: str) -> None:
        with self.acs[icao].lock:
            del self.acs[icao]

    def on_new_aircraft(self, icao: str) -> None:
        _log.info(f"New aircraft {icao}")

    @classmethod
    def from_file(
        cls,
        filename: str | Path,
        reference: str | Airport | tuple[float, float],
        uncertainty: bool = False,
        template: str = "time, longmsg",
        sep: str = ",",
    ) -> "ModeS_Decoder":
        """Decode raw messages dumped in a text file.

        The file should contain for each line at least a timestamp and an
        hexadecimal message, as a CSV-like format.

        :param filename: the path to the file containing the data

        :param reference: the reference location, as specified above

        :param uncertainty: if True, decode also `uncertainty information
            <https://mode-s.org/decode/content/ads-b/7-uncertainty.html>`_

        :param template: the header explaining how data is organised

            Three parameters are accepted:

            - ``time`` represents the timestamp in seconds (float)
            - ``shortmsg`` represents the regular version of the ADS-B
              hexadecimal message (messages of length 28 for ADS-B)
            - ``longmsg`` represents messages containing timestamp information
              as a prefix, as dumped by many decoding softwares, such as
              `dump1090 <https://github.com/MalcolmRobb/dump1090/>`_ or other
              receivers.

            By default, the expected format is ``time, longmsg``
        """

        if isinstance(filename, str):
            filename = Path(filename)

        dumpformat = DumpFormat(template, sep)

        with filename.open("r") as fh:
            all_lines = fh.readlines()
            decoder = cls(reference)
            decoder.process_msgs(
                list(
                    (
                        dumpformat.get_timestamp(line),
                        dumpformat.get_msg(line),
                    )
                    for line in all_lines
                ),
                uncertainty=uncertainty,
            )
            return decoder

    @classmethod
    def from_binary(
        cls,
        filename: Union[str, Path],
        reference: Union[str, Airport, tuple[float, float]],
        *,
        uncertainty: bool = False,
        time_fmt: str = "dump1090",
        time_0: Optional[datetime] = None,
        redefine_mag: int = 10,
        fh: Optional[TextIO] = None,
    ) -> "ModeS_Decoder":

        decoder = cls(reference)
        redefine_freq = 2**redefine_mag - 1
        decode_time_here = decode_time.get(time_fmt, decode_time_default)

        def next_in_binary(filename: Union[str, Path]) -> Iterator[bytes]:
            with Path(filename).open("rb") as fh:
                while True:
                    get = fh.read()
                    if len(get) == 0:
                        return
                    yield get

        # We don't know the size of the binary so tqdm.rich does not work
        from tqdm.autonotebook import tqdm

        for i, bin_msg in tqdm(
            enumerate(next_beast_msg(next_in_binary(filename)))
        ):

            if len(bin_msg) < 23:
                continue

            msg = "".join(["{:02x}".format(t) for t in bin_msg])

            now = decode_time_here(msg, time_0)

            if fh is not None:
                fh.write("{},{}\n".format(now.timestamp(), msg))

            if i & redefine_freq == redefine_freq:
                decoder.redefine_reference(now)

            decoder.process(now, msg[18:], uncertainty=uncertainty)

        return decoder

    @classmethod
    def from_rtlsdr(
        cls,
        reference: Union[str, Airport, tuple[float, float]],
        file_pattern: str = "~/ADSB_EHS_RAW_%Y%m%d_rtlsdr.csv",
        uncertainty: bool = False,
    ) -> "ModeS_Decoder":  # coverage: ignore
        """Decode raw messages dumped from a RTL-SDR receiver.

        :param reference: the reference location, as specified above
        :param file_pattern: the filename where to dump received hexadecimal
            messages

            Timestamp format specifiers are accepted.

            | Default value: ``"~/ADSB_EHS_RAW_%Y%m%d_rtlsdr.csv"``
            | (The ``~`` character gets expanded as your home directory)

        :param uncertainty: if True, decode also `uncertainty information
            <https://mode-s.org/decode/content/ads-b/7-uncertainty.html>`_

        .. warning::

            This method requires the `pyrtlsdr
            <https://github.com/roger-/pyrtlsdr>`_ optional dependency.

        """

        from .rtlsdr import MyRtlReader

        decoder = cls(reference)

        # dump file
        now = datetime.now(timezone.utc)
        filename = now.strftime(file_pattern)
        today = os.path.expanduser(filename)
        fh = open(today, "a", 1)

        rtlsdr = MyRtlReader(decoder, fh, uncertainty=uncertainty)
        decoder.decode_thread = StoppableThread(target=rtlsdr.run)
        decoder.decode_thread.start()
        return decoder

    @classmethod
    def from_socket(
        cls,
        s: socket.socket,
        reference: Union[str, Airport, tuple[float, float]],
        *,
        uncertainty: bool,
        time_fmt: str = "default",
        time_0: Optional[datetime] = None,
        redefine_mag: int = 7,
        fh: Optional[TextIO] = None,
    ) -> "ModeS_Decoder":  # coverage: ignore

        decoder = cls(reference)
        redefine_freq = 2**redefine_mag - 1
        decode_time_here = decode_time.get(time_fmt, decode_time_default)

        def next_in_tcp_socket() -> Iterator[bytes]:
            while True:
                data = s.recv(2048)
                if (
                    decoder.decode_thread is None
                    or decoder.decode_thread.to_be_stopped()
                    or len(data) == 0  # connection dropped
                ):
                    logging.warning("Connection dropped or decoder stopped")
                    s.close()
                    decoder.stop()
                    return
                yield data

        def next_in_udp_socket() -> Iterator[bytes]:
            while True:
                if (
                    decoder.decode_thread is None
                    or decoder.decode_thread.to_be_stopped()
                ):
                    s.close()
                    logging.warning("getting out of UDP socket")
                    return
                data, _addr = s.recvfrom(1024)
                yield data

        next_in_socket = {
            socket.SOCK_STREAM: next_in_tcp_socket,
            socket.SOCK_DGRAM: next_in_udp_socket,
        }

        def decode() -> None:
            for i, bin_msg in enumerate(
                next_beast_msg(next_in_socket[s.type]())
            ):

                msg = "".join(["{:02x}".format(t) for t in bin_msg])

                # Timestamp decoding
                now = decode_time_here(msg, time_0)

                if fh is not None:
                    fh.write("{},{}\n".format(now.timestamp(), msg))

                if len(bin_msg) < 23:
                    continue

                if (
                    time_fmt != "radarcape"
                    and i & redefine_freq == redefine_freq
                ):
                    decoder.redefine_reference(now)

                decoder.process(now, msg[18:], uncertainty=uncertainty)

        def timer() -> None:
            assert decoder.decode_thread is not None

            # This one is automatically added
            cls.on_timer(decoder.expire_frequency)(cls.expire_aircraft)

            # if the decoder is not alive, finish expiring aircraft
            while decoder.decode_thread.is_alive():
                now = pd.Timestamp("now", tz="utc")
                t, delta, operation = heapq.heappop(cls.timer_functions)

                if now < t:
                    wait = t - now
                    time.sleep(wait.total_seconds())

                now = pd.Timestamp("now", tz="utc")
                operation(decoder)
                _log.info(f"Schedule {operation.__name__} at {now + delta}")
                heapq.heappush(
                    cls.timer_functions, (now + delta, delta, operation)
                )

        decoder.decode_thread = StoppableThread(target=decode)
        decoder.decode_thread.start()
        decoder.timer_thread = StoppableThread(target=timer)
        decoder.timer_thread.start()
        return decoder

    def stop(self) -> None:
        if self.decode_thread is not None and self.decode_thread.is_alive():
            self.decode_thread.stop()
            self.timer_thread.join()

    def __del__(self) -> None:
        self.stop()

    @classmethod
    def from_dump1090(
        cls,
        reference: Union[str, Airport, tuple[float, float]],
        file_pattern: str = "~/ADSB_EHS_RAW_%Y%m%d_dump1090.csv",
        uncertainty: bool = False,
    ) -> "ModeS_Decoder":  # coverage: ignore
        """Decode raw messages dumped from `dump1090
        <https://github.com/MalcolmRobb/dump1090/>`_

        :param reference: the reference location, as specified above
        :param file_pattern: the filename where to dump received hexadecimal
            messages

            Timestamp format specifiers are accepted.

            | Default value: ``"~/ADSB_EHS_RAW_%Y%m%d_dump1090.csv"``
            | (The ``~`` character gets expanded as your home directory)

        :param uncertainty: if True, decode also `uncertainty information
            <https://mode-s.org/decode/content/ads-b/7-uncertainty.html>`_

        .. warning::

            dump1090 must be run the ``--net`` option.

        """
        now = datetime.now(timezone.utc)
        filename = now.strftime(file_pattern)
        today = os.path.expanduser(filename)
        s = socket.socket(socket.AF_INET, socket.SOCK_STREAM)
        s.connect(("localhost", 30005))
        fh = open(today, "a", 1)
        return cls.from_socket(
            s,
            reference,
            uncertainty=uncertainty,
            time_fmt="dump1090",
            time_0=now,
            fh=fh,
        )

    @classmethod
    def from_address(
        cls,
        host: str,
        port: int,
        reference: Union[str, Airport, tuple[float, float]],
        file_pattern: str = "~/ADSB_EHS_RAW_%Y%m%d_tcp.csv",
        time_fmt: str = "radarcape",
        uncertainty: bool = False,
        tcp: bool = True,
    ) -> "ModeS_Decoder":  # coverage: ignore
        """Decode raw messages transmitted over a TCP or UDP network.

        The file should contain for each line at least a timestamp and an
        hexadecimal message, as a CSV-like format.

        :param host: the IP address of the host to connect
        :param port: the port of the host to connect
        :param reference: the reference location, as specified above
        :param file_pattern: the filename where to dump received hexadecimal
            messages

            Timestamp format specifiers are accepted.

            | Default value: ``"~/ADSB_EHS_RAW_%Y%m%d_tcp.csv"``
            | (The ``~`` character gets expanded as your home directory)

        :param time_fmt: (default: ``"radarcape"``)

            - if set to ``"radarcape"``, timestamp information included in the
              long message is assumed to be GPS adjusted and is therefore used
              to adjust the timestamp of each message;
            - if set to ``"dump1090"``, clock information provided by the
              software is used to adjust the timestamp of each message, but the
              first timestamp is based on the computer clock;
            - if set to ``"default"``, the timestamp from the computer is used
              for all decoded messages

        :param uncertainty: if True, decode also `uncertainty information
            <https://mode-s.org/decode/content/ads-b/7-uncertainty.html>`_

        """
        now = datetime.now(timezone.utc)
        filename = now.strftime(file_pattern)
        today = os.path.expanduser(filename)
        if tcp:
            s = socket.socket(socket.AF_INET, socket.SOCK_STREAM)
            s.connect((host, port))
        else:
            s = socket.socket(socket.AF_INET, socket.SOCK_DGRAM)
            s.bind((host, port))
        fh = open(today, "a", 1)
        return cls.from_socket(
            s, reference, uncertainty=uncertainty, time_fmt=time_fmt, fh=fh
        )

    def redefine_reference(self, time: datetime) -> None:
        pos = list(
            (ac.lat, ac.lon)
            for ac in list(self.acs.values())
            if ac.alt is not None
            and ac.alt < 5000
            and ac.tpos is not None
            and (time - ac.tpos).total_seconds() < 20 * 60
        )
        n = len(pos)
        if n > 0:
            sum_lat = cast(float, sum(a[0] for a in pos))
            sum_lon = cast(float, sum(a[1] for a in pos))
            self.acs.set_latlon(sum_lat / n, sum_lon / n)

    def process_msgs(
        self, msgs: Iterable[tuple[datetime, str]], uncertainty: bool = False
    ) -> None:

        for i, (t, msg) in tqdm(enumerate(msgs), total=sum(1 for _ in msgs)):
            if i & 127 == 127:
                self.redefine_reference(t)
            self.process(t, msg, uncertainty=uncertainty)

    def process(
        self,
        time: datetime,
        msg: str,
        *args: Any,
        uncertainty: bool = False,
        spd: Optional[float] = None,
        trk: Optional[float] = None,
        alt: Optional[float] = None,
    ) -> None:

        ac: Aircraft

        if len(msg) != 28:
            return

        df = pms.df(msg)

        if df == 4 or df == 20:
            icao = pms.icao(msg)
            if isinstance(icao, bytes):
                icao = icao.decode()
            ac = self.acs[icao.lower()]
            ac.altcode = time, msg  # type: ignore

        if df == 5 or df == 21:
            icao = pms.icao(msg)
            if isinstance(icao, bytes):
                icao = icao.decode()
            ac = self.acs[icao.lower()]
            ac.idcode = time, msg  # type: ignore

        if df == 17 or df == 18:  # ADS-B

            if pms.crc(msg, encode=False) != 0:
                return

            tc = pms.adsb.typecode(msg)
            icao = pms.icao(msg)

            # before it's fixed in pyModeS release...
            if isinstance(icao, bytes):
                icao = icao.decode()

            ac = self.acs[icao.lower()]

            if 1 <= tc <= 4:
                ac.callsign = time, msg  # type: ignore

            if 5 <= tc <= 8:
                ac.surface = time, msg  # type: ignore

            if tc == 19:
                ac.speed = time, msg  # type: ignore

            if 9 <= tc <= 18:
                # This is barometric altitude
                ac.position = time, msg  # type: ignore

            if 20 <= tc <= 22:
                # Only GNSS altitude
                pass

            if not uncertainty:
                return

            if 9 <= tc <= 18:
                ac.nic_bc = pms.adsb.nic_b(msg)

            if (5 <= tc <= 8) or (9 <= tc <= 18) or (20 <= tc <= 22):
                ac.nuc_p = time, msg  # type: ignore
                if ac.version == 1:
                    ac.nic_v1 = time, msg  # type: ignore
                elif ac.version == 2:
                    ac.nic_v2 = time, msg  # type: ignore

            if tc == 19:
                ac.nuc_r = time, msg  # type: ignore
                if ac.version in [1, 2]:
                    ac.nac_v = time, msg  # type: ignore

            if tc == 29:
                ac.sil = time, msg  # type: ignore
                ac.nac_p = time, msg  # type: ignore

            if tc == 31:
                ac.version = pms.adsb.version(msg)
                ac.sil = time, msg  # type: ignore
                ac.nac_p = time, msg  # type: ignore

                if ac.version == 1:
                    ac.nic_s = pms.adsb.nic_s(msg)
                elif ac.version == 2:
                    ac.nic_a, ac.nic_bc = pms.adsb.nic_a_c(msg)

        elif df == 20 or df == 21:

            bds = pms.bds.infer(msg)
            icao = pms.icao(msg)
            if isinstance(icao, bytes):
                icao = icao.decode()
            ac = self.acs[icao.lower()]

            if bds == "BDS20":
                ac.bds20 = time, msg  # type: ignore
                return

            if bds == "BDS40":
                ac.bds40 = time, msg  # type: ignore
                return

            if bds == "BDS44":
                ac.bds44 = time, msg  # type: ignore
                return

            if bds == "BDS45":
                ac.bds45 = time, msg  # type: ignore
                return

            if bds == "BDS50,BDS60":
                if spd is not None and trk is not None and alt is not None:
                    bds = pms.bds.is50or60(msg, spd, trk, alt)
                elif (
                    ac.spd is not None
                    and ac.trk is not None
                    and ac.alt is not None
                ):
                    bds = pms.bds.is50or60(msg, ac.spd, ac.trk, ac.alt)
                else:
                    return
                # do not return!

            if bds == "BDS50":
                ac.bds50 = time, msg  # type: ignore
                return

            if bds == "BDS60":
                ac.bds60 = time, msg  # type: ignore
                return

    @property
    def aircraft(self) -> list[Dict[str, Any]]:
        return sorted(
            (
                dict(
                    icao24=key,
                    callsign=ac.callsign,
                    length=(
                        (len(ac.cumul) + len(ac._flight))
                        if ac._flight is not None
                        else len(ac.cumul)
                    ),
                    position=ac.lat is not None,
                    data=ac,
                )
                # avoid dictionary change size during iteration
                for (key, ac) in list(self.acs.items())
                if ac.callsign is not None
            ),
            key=itemgetter("length"),
            reverse=True,
        )

    @property
    def traffic(self) -> None | Traffic:
        """
        :return: All decoded data is converted into a
            :class:`~traffic.core.Traffic` object.

        """
        try:
            return Traffic.from_flights(
                self[elt["icao24"]] for elt in self.aircraft
            )
        except ValueError as e:
<<<<<<< HEAD
            logging.warning("traffic" + str(e))
=======
            _log.warning(e)
>>>>>>> 694e9b2d
            return None

    def __getitem__(self, icao: str) -> Optional[Flight]:
        with self.acs[icao].lock:
            ac = self.acs[icao]
        return ac.flight<|MERGE_RESOLUTION|>--- conflicted
+++ resolved
@@ -36,17 +36,11 @@
 
 Decoder = TypeVar("Decoder", bound="ModeS_Decoder")
 
-<<<<<<< HEAD
+_log = logging.getLogger(__name__)
+
 MSG_SIZES = {0x31: 11, 0x32: 16, 0x33: 23, 0x34: 23}
 
 
-=======
-_log = logging.getLogger(__name__)
-
-MSG_SIZES = {0x31: 11, 0x32: 16, 0x33: 23, 0x34: 23}
-
-
->>>>>>> 694e9b2d
 def next_beast_msg(chunk_it: Iterator[bytes]) -> Iterator[bytes]:
     """Iterate in Beast binary feed.
 
@@ -1623,11 +1617,7 @@
                 self[elt["icao24"]] for elt in self.aircraft
             )
         except ValueError as e:
-<<<<<<< HEAD
-            logging.warning("traffic" + str(e))
-=======
             _log.warning(e)
->>>>>>> 694e9b2d
             return None
 
     def __getitem__(self, icao: str) -> Optional[Flight]:
