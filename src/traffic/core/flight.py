from __future__ import annotations

import ast
import logging
import re
import warnings
from datetime import datetime, timedelta, timezone
from functools import lru_cache, reduce
from itertools import combinations
from operator import attrgetter
from pathlib import Path
from typing import (
    TYPE_CHECKING,
    Any,
    Callable,
    Dict,
    Iterable,
    Iterator,
    List,
    Literal,
    Mapping,
    Optional,
    Set,
    Tuple,
    TypedDict,
    Union,
    cast,
    overload,
)

import rich.repr
import rs1090
from impunity import impunity
from pitot import geodesy as geo
from rich.console import Console, ConsoleOptions, RenderResult
from typing_extensions import Self

import numpy as np
import pandas as pd
import pyproj
from pandas.core.internals import DatetimeTZBlock
from shapely.geometry import LineString, MultiPoint, Point, Polygon, base
from shapely.ops import transform

from ..algorithms import filters
from ..algorithms.douglas_peucker import douglas_peucker
from ..algorithms.filters import aggressive
from ..algorithms.navigation import NavigationFeatures
from ..algorithms.openap import OpenAP
from ..core import types as tt
from ..core.structure import Airport
from .intervals import Interval, IntervalCollection
from .iterator import FlightIterator, flight_iterator
from .mixins import GeographyMixin, HBoxMixin, PointMixin, ShapelyMixin
from .time import deltalike, time_or_delta, timelike, to_datetime, to_timedelta

if TYPE_CHECKING:
    import altair as alt
    import plotly.graph_objects as go
    from cartopy import crs
    from cartopy.mpl.geoaxes import GeoAxes
    from ipyleaflet import Map as LeafletMap
    from ipyleaflet import Polyline as LeafletPolyline
    from matplotlib.artist import Artist
    from matplotlib.axes import Axes

    from ..data.adsb.decode import RawData
    from ..data.basic.aircraft import Tail
    from ..data.basic.navaid import Navaids
    from .airspace import Airspace
    from .lazy import LazyTraffic
    from .structure import Navaid
    from .traffic import Traffic

_log = logging.getLogger(__name__)


class Entry(TypedDict, total=False):
    timestamp: pd.Timestamp
    timedelta: pd.Timedelta
    longitude: float
    latitude: float
    altitude: float
    name: str


def _tz_interpolate(
    data: DatetimeTZBlock, *args: Any, **kwargs: Any
) -> DatetimeTZBlock:
    coerced = data.coerce_to_target_dtype("int64")
    interpolated, *_ = coerced.interpolate(*args, **kwargs)
    return interpolated


DatetimeTZBlock.interpolate = _tz_interpolate


def _split(
    data: pd.DataFrame, value: Union[str, int], unit: Optional[str]
) -> Iterator[pd.DataFrame]:
    # This method helps splitting a flight into several.
    if data.shape[0] < 2:
        return
    diff = data.timestamp.diff()
    if unit is None:
        delta = pd.Timedelta(value)
    else:
        delta = pd.Timedelta(np.timedelta64(value, unit))
    # There seems to be a change with numpy >= 1.18
    # max() now may return NaN, therefore the following fix
    max_ = diff.max()
    if max_ > delta:
        # np.nanargmax seems bugged with timestamps
        argmax = diff.argmax()
        yield from _split(data.iloc[:argmax], value, unit)
        yield from _split(data.iloc[argmax:], value, unit)
    else:
        yield data


default_angle_features = ["track", "heading"]


class Position(PointMixin, pd.core.series.Series):  # type: ignore
    def plot(
        self,
        ax: "Axes",
        text_kw: Optional[Mapping[str, Any]] = None,
        shift: Optional[Mapping[str, Any]] = None,
        **kwargs: Any,
    ) -> List["Artist"]:  # coverage: ignore
        from ..visualize.markers import aircraft as aircraft_marker
        from ..visualize.markers import rotate_marker

        visualdict: dict[str, Any] = dict(s=300)
        if hasattr(self, "track"):
            visualdict["marker"] = rotate_marker(aircraft_marker, self.track)

        if text_kw is None:
            text_kw = dict()
        else:
            # since we may modify it, let's make a copy
            text_kw = {**text_kw}

        if "s" not in text_kw and hasattr(self, "callsign"):
            text_kw["s"] = self.callsign

        return super().plot(ax, text_kw, shift, **{**visualdict, **kwargs})


class MetaFlight(type):
    def __getattr__(cls, name: str) -> Callable[..., Any]:
        # if the string is callable, apply this on a flight
        # parsing the AST is a much safer option than raw eval()
        for node in ast.walk(ast.parse(name)):
            if isinstance(node, ast.Call):
                func_name = node.func.id  # type: ignore
                args = [ast.literal_eval(arg) for arg in node.args]
                kwargs = dict(
                    (keyword.arg, ast.literal_eval(keyword.value))
                    for keyword in node.keywords
                )
                return lambda flight: getattr(Flight, func_name)(
                    flight, *args, **kwargs
                )

        # We should think about deprecating what comes below...
        if name.startswith("aligned_on_"):
            return lambda flight: cls.aligned_on_ils(flight, name[11:])
        if name.startswith("takeoff_runway_"):
            return lambda flight: cls.takeoff_from_runway(flight, name[15:])
        if name.startswith("on_parking_"):
            return lambda flight: cls.on_parking_position(flight, name[11:])
        if name.startswith("pushback_"):
            return lambda flight: cls.pushback(flight, name[9:])
        if name.startswith("landing_at_"):
            return lambda flight: cls.landing_at(flight, name[11:])
        if name.startswith("takeoff_from_"):
            return lambda flight: cls.takeoff_from(flight, name[13:])

        raise AttributeError


@rich.repr.auto()
class Flight(
    HBoxMixin,
    GeographyMixin,
    ShapelyMixin,
    NavigationFeatures,
    OpenAP,
    metaclass=MetaFlight,
):
    """Flight is the most basic class associated to a trajectory.
    Flights are the building block of all processing methods, built on top of
    pandas DataFrame. The minimum set of required features are:

    - ``icao24``: the ICAO transponder ID of an aircraft;
    - ``callsign``: an identifier which may be associated with the
      registration of an aircraft, with its mission (VOR calibration,
      firefighting) or with a route (for a commercial aircraft);
    - ``timestamp``: timezone aware timestamps are preferable.
      Some methods may work with timezone naive timestamps but the behaviour
      is not guaranteed;
    - ``latitude``, ``longitude``: in degrees, WGS84 (EPSG:4326);
    - ``altitude``: in feet.

    .. note::

        The ``flight_id`` (identifier for a trajectory) may be used in place of
        a pair of (``icao24``, ``callsign``). More features may also be provided
        for further processing, e.g. ``groundspeed``, ``vertical_rate``,
        ``track``, ``heading``, ``IAS`` (indicated airspeed) or ``squawk``.

    .. tip::

        Read more about:

        - :ref:`arithmetic of trajectories
          <How to use arithmetic operators on trajectories?>`
        - :ref:`navigation specific methods <Navigation events>`

        - :ref:`sample flights <How to access sample trajectories?>` provided
          for testing purposes in the module ``traffic.data.samples``

    **Abridged contents:**

        - properties:
          :meth:`callsign`,
          :meth:`flight_id`,
          :meth:`icao24`,
          :meth:`number`,
          :meth:`start`,
          :meth:`stop`,

        - time related methods:
          :meth:`after`,
          :meth:`at`,
          :meth:`at_ratio`,
          :meth:`before`,
          :meth:`between`,
          :meth:`first`,
          :meth:`last`,
          :meth:`skip`,
          :meth:`shorten`

        - geometry related methods:
          :meth:`airborne`,
          :meth:`clip`,
          :meth:`compute_wind`,
          :meth:`compute_xy`,
          :meth:`distance`,
          :meth:`inside_bbox`,
          :meth:`intersects`,
          :meth:`project_shape`,
          :meth:`simplify`,
          :meth:`unwrap`

        - filtering and resampling methods:
          :meth:`filter`,
          :meth:`forward`,
          :meth:`resample`

        - TMA events:
          :meth:`takeoff_from_runway`,
          :meth:`aligned_on_ils`,
          :meth:`go_around`,
          :meth:`runway_change`

        - airborne events:
          :meth:`aligned_on_navpoint`,
          :meth:`compute_navpoints`,
          :meth:`emergency`

        - ground trajectory methods:
          :meth:`aligned_on_runway`,
          :meth:`on_parking_position`,
          :meth:`pushback`,
          :meth:`slow_taxi`,
          :meth:`moving`

        - visualisation with altair:
          :meth:`chart`,
          :meth:`geoencode`

        - visualisation with leaflet: :meth:`map_leaflet`
        - visualisation with plotly: :meth:`line_mapbox` and others
        - visualisation with Matplotlib:
          :meth:`plot`,
          :meth:`plot_time`


    """

    __slots__ = ("data",)

    # --- Special methods ---

    def __add__(self, other: Literal[0] | Flight | "Traffic") -> "Traffic":
        """Concatenation operator.

        :param other: is the other Flight or Traffic.

        :return: The sum of two Flights returns a Traffic collection.
            Summing a Flight with 0 returns a Traffic collection with only one
            trajectory, for compatibility reasons with the sum() builtin.

        """
        # keep import here to avoid recursion
        from .traffic import Traffic

        if other == 0:
            # useful for compatibility with sum() function
            return Traffic(self.data)

        # This just cannot return None in this case.
        return Traffic.from_flights([self, other])  # type: ignore

    def __radd__(
        self, other: Union[Literal[0], Flight, "Traffic"]
    ) -> "Traffic":
        """
        As Traffic is thought as a collection of Flights, the sum of two Flight
        objects returns a Traffic object
        """
        return self + other

    @flight_iterator
    def __sub__(
        self, other: Flight | FlightIterator | Interval | IntervalCollection
    ) -> Iterator["Flight"]:
        """Difference operator.

        :param other: refers to anything having one or several start and end
            (a.k.a. stop) dates.

        :return: After intervals are pruned from a trajectory, unconnected
            segments may remain. You should iterate on the result of the ``-``
            operator.
        """
        right: Interval | IntervalCollection
        left = Interval(self.start, self.stop)

        if isinstance(other, (Interval, IntervalCollection)):
            right = other
        elif isinstance(other, Flight):
            right = Interval(other.start, other.stop)
        elif isinstance(other, FlightIterator):
            intervals = [
                Interval(segment.start, segment.stop) for segment in other
            ]
            if len(intervals) == 0:
                yield self
                return
            right = IntervalCollection(intervals)
        else:
            return NotImplemented

        difference = left - right
        if difference is None:
            return None
        yield from self[difference]

    def __and__(self, other: Flight) -> None | Flight:
        """Overlapping of trajectories.

        :param other:

        :return: the segment of trajectory that overlaps ``other``, if any.
        """
        left = Interval(self.start, self.stop)
        right = Interval(other.start, other.stop)
        concurrency = left & right
        if concurrency is None:
            return None
        return self[concurrency]

    def __len__(self) -> int:
        """Number of samples associated to a trajectory.

        The basic behaviour is to return the number of lines in the underlying
        DataFrame. However in some cases, as positions may be wrongly repeated
        in some database systems (e.g. OpenSky Impala shell), we take the
        `last_position` field into account for counting the number of unique
        detected positions.

        Note that when an aircraft is onground, `last_position` is a more
        relevant criterion than (`latitude`, `longitude`) since a grounded
        aircraft may be repeatedly emitting the same position.
        """

        if "last_position" in self.data.columns:
            data = self.data.drop_duplicates("last_position")
            return data.shape[0]  # type: ignore
        else:
            return self.data.shape[0]  # type: ignore

    @property
    def count(self) -> int:
        return len(self)

    def _info_html(self) -> str:
        title = "<h4><b>Flight</b>"
        if self.flight_id:
            title += f" {self.flight_id}"
        title += "</h4>"

        aircraft_fmt = "<code>%icao24</code> · %flag %registration (%typecode)"

        title += "<ul>"
        if self.callsign is not None:
            title += f"<li><b>callsign:</b> {self.callsign} {self.trip}</li>"
        if self.aircraft is not None:
            title += "<li><b>aircraft:</b> {aircraft}</li>".format(
                aircraft=format(self.aircraft, aircraft_fmt)
            )
        else:
            title += f"<li><b>aircraft:</b> <code>{self.icao24}</code></li>"
        title += f"<li><b>start:</b> {self.start}</li>"
        title += f"<li><b>stop:</b> {self.stop}</li>"
        title += f"<li><b>duration:</b> {self.duration}</li>"

        sampling_rate = self.data.timestamp.diff().mean().total_seconds()
        title += f"<li><b>sampling rate:</b> {sampling_rate:.0f} second(s)</li>"

        title += "</ul>"
        return title

    def __rich_console__(
        self, console: Console, options: ConsoleOptions
    ) -> RenderResult:
        aircraft_fmt = "%icao24 · %flag %registration (%typecode)"

        yield f"[bold blue]Flight {self.flight_id if self.flight_id else ''}"

        if self.callsign is not None:
            yield f"  - [b]callsign:[/b] {self.callsign} {self.trip}"
        if self.aircraft is not None:
            yield "  - [b]aircraft:[/b] {aircraft}".format(
                aircraft=format(self.aircraft, aircraft_fmt)
            )
        else:
            yield f"  - [b]aircraft:[/b] {self.icao24}"

        yield f"  - [b]start:[/b] {self.start:%Y-%m-%d %H:%M:%S}Z "
        yield f"  - [b]stop:[/b] {self.stop:%Y-%m-%d %H:%M:%S}Z"
        yield f"  - [b]duration:[/b] {self.duration}"

        sampling_rate = self.data.timestamp.diff().mean().total_seconds()
        yield f"  - [b]sampling rate:[/b] {sampling_rate:.0f} second(s)"

        features = set(self.data.columns) - {
            "start",
            "stop",
            "icao24",
            "callsign",
            "flight_id",
            "destination",
            "origin",
            "track_unwrapped",
            "heading_unwrapped",
        }
        yield "  - [b]features:[/b]"
        for feat in sorted(features):
            yield f"    o {feat}, [i]{self.data[feat].dtype}"

    def _repr_html_(self) -> str:
        title = self._info_html()
        no_wrap_div = '<div style="white-space: nowrap">{}</div>'
        return title + no_wrap_div.format(self._repr_svg_())

    @lru_cache()
    def _repr_svg_(self) -> Optional[str]:
        # even 25m should be enough to limit the size of resulting notebooks!
        if self.shape is None:
            return None

        if len(self.shape.coords) < 1000:
            return super()._repr_svg_()

        return super(Flight, self.resample("1s").simplify(25))._repr_svg_()

    def __rich_repr__(self) -> rich.repr.Result:
        if self.flight_id:
            yield self.flight_id
        yield "icao24", self.icao24
        if self.callsign:
            yield "callsign", self.callsign

    @property
    def __geo_interface__(self) -> Dict[str, Any]:
        if self.shape is None:
            # Returns an empty geometry
            return {"type": "GeometryCollection", "geometries": []}
        return self.shape.__geo_interface__  # type: ignore

    def keys(self) -> list[str]:
        # This is for allowing dict(Flight)
        keys = ["icao24", "aircraft", "start", "stop", "duration"]
        if self.callsign:
            keys = ["callsign", *keys]
        if self.flight_id:
            keys = ["flight_id", *keys]
        if self.origin:
            keys.append("origin")
        if self.destination:
            keys.append("destination")
        if self.diverted:
            keys.append("diverted")
        return keys

    @overload
    def __getitem__(self, key: Interval) -> Flight: ...

    @overload
    def __getitem__(self, key: IntervalCollection) -> FlightIterator: ...

    def __getitem__(self, key: str | Interval | IntervalCollection) -> Any:
        """Indexation of flights.

        :param key: the key parameter passed in the brackets

        :return:
            - if key is a string, the bracket operator is equivalent to the
              dot notation\\
              (e.g. ``flight["duration"]`` is equivalent to ``flight.duration``)
            - if key is an Interval, the bracket operator is equivalent to the
              :meth:`between` method
            - if key is an IntervalCollection, the operator iterates on all the
              intervals provided
        """
        if isinstance(key, Interval):
            return self.between(key.start, key.stop)

        if isinstance(key, IntervalCollection):

            @flight_iterator
            def yield_segments() -> Iterator["Flight"]:
                for interval in key:
                    segment = self.between(
                        interval.start, interval.stop, strict=False
                    )
                    if segment is not None:
                        yield segment

            return yield_segments()

        if isinstance(key, str) and key in self.keys():
            return getattr(self, key)

        raise NotImplementedError()

    def __getattr__(self, name: str) -> Any:
        """Helper to facilitate method chaining without lambda.

        Example usage:

        flight.altitude_max
            => flight.max('altitude')
        flight.vertical_rate_std
            => flight.std('vertical_rate')

        Flight.feature_gt("altitude_max", 10000)
            => lambda f: f.max('altitude') > 10000
        """
        msg = f"'{self.__class__.__name__}' has no attribute '{name}'"
        if "_" not in name:
            raise AttributeError(msg)
        *name_split, agg = name.split("_")
        feature = "_".join(name_split)
        if feature not in self.data.columns:
            raise AttributeError(msg)
        value = getattr(self.data[feature], agg)()
        if isinstance(value, np.float64):
            value = float(value)
        return value

    def pipe(
        self,
        func: str | Callable[..., None | Flight | bool],
        *args: Any,
        **kwargs: Any,
    ) -> None | Flight | bool:
        """
        Applies `func` to the object.

        .. warning::

            The logic is similar to that of :meth:`~pandas.DataFrame.pipe`
            method, but the function applies on T, not on the DataFrame.

        """

        if isinstance(func, str):
            func = eval(func)
            assert callable(func)

        return func(self, *args, **kwargs)

    def filter_if(self, test: Callable[[Flight], bool]) -> Optional[Flight]:
        _log.warning("Use Flight.pipe(...) instead", DeprecationWarning)
        return self if test(self) else None

    def has(
        self, method: Union[str, Callable[[Flight], Iterator[Flight]]]
    ) -> bool:
        """Returns True if flight.method() returns a non-empty iterator.

        Example usage:

        >>> flight.has("go_around")
        >>> flight.has("runway_change")
        >>> flight.has(lambda f: f.aligned_on_ils("LFBO"))
        """
        return self.next(method) is not None

    def sum(
        self, method: Union[str, Callable[[Flight], Iterator[Flight]]]
    ) -> int:
        """Returns the number of segments returned by flight.method().

        Example usage:

        >>> flight.sum("go_around")
        >>> flight.sum("runway_change")
        >>> flight.sum(lambda f: f.aligned_on_ils("LFBO"))
        """
        fun = (
            getattr(self.__class__, method)
            if isinstance(method, str)
            else method
        )
        return sum(1 for _ in fun(self))

    def label(
        self,
        method: Union[str, Callable[[Flight], Iterator[Flight]]],
        **kwargs: Any,
    ) -> Flight:
        """Returns the same flight with extra information from iterators.

        Every keyword argument will be used to create a new column in the Flight
        dataframe, filled by default with None values:

        - if the passed value is True, the default one is False
        - if the passed value is a string:
            - "{i}" will be replaced by the index of the segment;
            - "{segment}" will be replaced by the current piece of trajectory;
            - "{self}" will be replaced by the current flight instance

        If a function is passed it will be evaluated with:

        - the current piece of trajectory (segment) if the function or the
          lambda has one argument;
        - the index and the segment if the function or the lambda has two
          arguments;
        - the index, the segment and the flight if the function or the lamdba
          has three arguments;

        Before returning, the dataframe applies
        :meth:`~pandas.DataFrame.convert_dtypes` and so `None` values maybe
        replaced by `NaT` or `NaN` values.

        Example usage:

        - Add a column `holding` which is True when the trajectory follows a
          holding pattern

            .. code:: python

                flight.label(holding_pattern, holding=True)

        - Add a column `index` to enumerate holding patterns:

            .. code:: python

                flight.label(holding_pattern, index="{i}")

        - More complicated enriching:

            .. code:: python

                flight.label(
                    "aligned_on_ils('LSZH')",
                    aligned=True,
                    label="{self.flight_id}_{i}",
                    index=lambda i, segment: i,
                    start=lambda segment: segment.start,
                    altitude_max=lambda segment: segment.altitude_max
                )

        """

        fun = (
            getattr(self.__class__, method)
            if isinstance(method, str)
            else method
        )

        result = self.assign(
            **dict(
                (key, False if value is True else None)
                for key, value in kwargs.items()
            )
        )

        for i, segment in enumerate(fun(self)):
            mask = result.data.timestamp >= segment.start
            mask &= result.data.timestamp <= segment.stop
            for key, value in kwargs.items():
                if isinstance(value, str):
                    if re.match("^lambda", value):
                        code = ast.parse(value)
                        if any(
                            isinstance(piece, ast.Lambda)
                            for piece in ast.walk(code)
                        ):
                            value = eval(value)
                if callable(value):
                    if value.__code__.co_argcount == 1:
                        value = value(segment)
                    elif value.__code__.co_argcount == 2:
                        value = value(i, segment)
                    elif value.__code__.co_argcount == 3:
                        value = value(i, segment, self)
                if isinstance(value, str):
                    value = value.format(i=i, segment=segment, self=self)
                result.data.loc[mask, key] = value

        return result

    def all(
        self,
        method: Union[str, Callable[[Flight], Iterator[Flight]]],
        flight_id: None | str = None,
    ) -> Optional[Flight]:
        """Returns the concatenation of segments returned by flight.method().

        Example usage:

        >>> flight.all("go_around")
        >>> flight.all("runway_change")
        >>> flight.all('aligned_on_ils("LFBO")')
        >>> flight.all(lambda f: f.aligned_on_ils("LFBO"))
        """
        fun = (
            getattr(self.__class__, method)
            if isinstance(method, str)
            else method
        )
        if flight_id is None:
            t = sum(
                flight.assign(index_=i) for i, flight in enumerate(fun(self))
            )
        else:
            t = sum(
                flight.assign(flight_id=flight_id.format(self=flight, i=i))
                for i, flight in enumerate(fun(self))
            )
        if t == 0:
            return None
        return Flight(t.data)

    def next(
        self,
        method: Union[str, Callable[[Flight], Iterator[Flight]]],
    ) -> Optional[Flight]:
        """
        Returns the first segment of trajectory yielded by flight.method()

        >>> flight.next("go_around")
        >>> flight.next("runway_change")
        >>> flight.next(lambda f: f.aligned_on_ils("LFBO"))
        """
        fun = (
            getattr(self.__class__, method)
            if isinstance(method, str)
            else method
        )
        return next(fun(self), None)

    def final(
        self,
        method: Union[str, Callable[[Flight], Iterator[Flight]]],
    ) -> Optional[Flight]:
        """
        Returns the final (last) segment of trajectory yielded by
        flight.method()

        >>> flight.final("go_around")
        >>> flight.final("runway_change")
        >>> flight.final(lambda f: f.aligned_on_ils("LFBO"))
        """
        fun: Callable[[Flight], Iterator[Flight]] = (
            getattr(self.__class__, method)
            if isinstance(method, str)
            else method
        )
        segment = None
        for segment in fun(self):
            continue
        return segment

    # --- Iterators ---

    @property
    def timestamp(self) -> Iterator[pd.Timestamp]:
        yield from self.data.timestamp

    @property
    def coords(self) -> Iterator[Tuple[float, float, float]]:
        data = self.data.query("longitude.notnull()")
        if "altitude" not in data.columns:
            data = data.assign(altitude=0)
        yield from zip(
            data["longitude"].to_numpy(),
            data["latitude"].to_numpy(),
            # This is a bit more robust to the new dtypes with pd.NA
            data["altitude"].astype(float).to_numpy(),
        )

    def coords4d(self, delta_t: bool = False) -> Iterator[Entry]:
        data = self.data.query("longitude.notnull()")
        if delta_t:
            time = (data.timestamp - data.timestamp.min()).dt.total_seconds()
        else:
            time = data["timestamp"]

        for t, longitude, latitude, altitude in zip(
            time, data["longitude"], data["latitude"], data["altitude"]
        ):
            if delta_t:
                yield {
                    "timedelta": t,
                    "longitude": longitude,
                    "latitude": latitude,
                    "altitude": altitude,
                }
            else:
                yield {
                    "timestamp": t,
                    "longitude": longitude,
                    "latitude": latitude,
                    "altitude": altitude,
                }

    @property
    def xy_time(self) -> Iterator[Tuple[float, float, float]]:
        self_filtered = self.query("longitude.notnull()")
        if self_filtered is None:
            return None
        iterator = iter(zip(self_filtered.coords, self_filtered.timestamp))
        while True:
            next_ = next(iterator, None)
            if next_ is None:
                return
            coords, time = next_
            yield (coords[0], coords[1], time.to_pydatetime().timestamp())

    # --- Properties (and alike) ---

    def min(self, feature: str) -> Any:
        """Returns the minimum value of given feature.

        >>> flight.min('altitude')  # dummy example
        24000
        """
        return self.data[feature].min()

    def max(self, feature: str) -> Any:
        """Returns the maximum value of given feature.

        >>> flight.max('altitude')  # dummy example
        35000
        """
        return self.data[feature].max()

    def mean(self, feature: str) -> Any:
        """Returns the average value of given feature.

        >>> flight.mean('vertical_rate')  # dummy example
        -1000
        """
        return self.data[feature].mean()

    def feature_gt(
        self,
        feature: Union[str, Callable[[Flight], Any]],
        value: Any,
        strict: bool = True,
    ) -> bool:
        """Returns True if feature(flight) is greater than value.

        This is fully equivalent to `f.longer_than("1 minute")`:

        >>> f.feature_gt("duration", pd.Timedelta('1 minute'))
        True

        This is equivalent to `f.max('altitude') > 35000`:

        >>> f.feature_gt(lambda f: f.max("altitude"), 35000)
        True

        The second one can be useful for stacking operations during
        lazy evaluation.
        """
        if isinstance(feature, str):
            feature = attrgetter(feature)
        attribute = feature(self)
        if pd.isna(attribute):
            return False
        if strict:
            return attribute > value  # type: ignore
        return attribute >= value  # type: ignore

    def feature_lt(
        self,
        feature: Union[str, Callable[[Flight], Any]],
        value: Any,
        strict: bool = True,
    ) -> bool:
        """Returns True if feature(flight) is less than value.

        This is fully equivalent to `f.shorter_than("1 minute")`:

        >>> f.feature_lt("duration", pd.Timedelta('1 minute'))
        True

        This is equivalent to `f.max('altitude') < 35000`:

        >>> f.feature_lt(lambda f: f.max("altitude"), 35000)
        True

        The second one can be useful for stacking operations during
        lazy evaluation.
        """
        if isinstance(feature, str):
            feature = attrgetter(feature)
        attribute = feature(self)
        if pd.isna(attribute):
            return False
        if strict:
            return attribute < value  # type: ignore
        return attribute <= value  # type: ignore

    def shorter_than(
        self, value: Union[str, timedelta, pd.Timedelta], strict: bool = True
    ) -> bool:
        """Returns True if flight duration is shorter than value."""
        if isinstance(value, str):
            value = pd.Timedelta(value)
        return self.feature_lt(attrgetter("duration"), value, strict)

    def longer_than(
        self, value: Union[str, timedelta, pd.Timedelta], strict: bool = True
    ) -> bool:
        """Returns True if flight duration is longer than value."""
        if isinstance(value, str):
            value = pd.Timedelta(value)
        return self.feature_gt(attrgetter("duration"), value, strict)

    def abs(
        self, features: Union[None, str, List[str]] = None, **kwargs: Any
    ) -> Flight:
        """Assign absolute versions of features to new columns.

        >>> flight.abs("track")

        The two following commands are equivalent:

        >>> flight.abs(["track", "heading"])
        >>> flight.abs(track="track_abs", heading="heading_abs")

        """
        assign_dict = dict()
        if features is None:
            features = []
        if isinstance(features, str):
            features = [features]
        if isinstance(features, Iterable):
            for feature in features:
                assign_dict[feature + "_abs"] = self.data[feature].abs()
        for key, value in kwargs.items():
            assign_dict[value] = self.data[key].abs()
        return self.assign(**assign_dict)

    def diff(
        self,
        features: Union[None, str, List[str]] = None,
        **kwargs: Any,
    ) -> Flight:
        """Assign differential versions of features to new columns.

        >>> flight.diff("track")

        The two following commands are equivalent:

        >>> flight.diff(["track", "heading"])
        >>> flight.diff(track="track_diff", heading="heading_diff")

        """
        assign_dict = dict()
        if features is None:
            features = []
        if isinstance(features, str):
            features = [features]
        if isinstance(features, Iterable):
            for feature in features:
                assign_dict[feature + "_diff"] = self.data[feature].diff()
        for key, value in kwargs.items():
            assign_dict[value] = self.data[key].diff()
        return self.assign(**assign_dict)

    @property
    def start(self) -> pd.Timestamp:
        """Returns the minimum value of timestamp."""
        return self.min("timestamp")

    @property
    def stop(self) -> pd.Timestamp:
        """Returns the maximum value of timestamp."""
        return self.max("timestamp")

    @property
    def duration(self) -> pd.Timedelta:
        """Returns the duration of the flight."""
        return self.stop - self.start

    def _get_unique(
        self, field: str, warn: bool = True
    ) -> Union[str, Set[str], None]:
        if field not in self.data.columns:
            return None
        tmp = self.data[field].unique()
<<<<<<< HEAD
        tmp = list(elt for elt in tmp if elt == elt)
=======
        tmp = list(elt for elt in tmp if not pd.isna(elt))
>>>>>>> 2d942f46
        if len(tmp) == 0:
            return None
        if len(tmp) == 1:
            return tmp[0]  # type: ignore
        if warn:
            _log.warning(f"Several {field}s for one flight, consider splitting")
        return set(tmp)

    @property
    def callsign(self) -> Union[str, Set[str], None]:
        """Returns the unique callsign value(s) associated to the Flight.

        A callsign is an identifier sent by an aircraft during its flight. It
        may be associated with the registration of an aircraft, its mission or
        with a route for a commercial aircraft.
        """
        callsign = self._get_unique("callsign")
        return callsign

    @property
    def number(self) -> Union[str, Set[str], None]:
        """Returns the unique number value(s) associated to the Flight.

        This field is reserved for the commercial number of the flight, prefixed
        by the two letter code of the airline.
        For instance, AFR292 is the callsign and AF292 is the flight number.

        Callsigns are often more complicated as they are designed to limit
        confusion on the radio: hence DLH02X can be the callsign associated
        to flight number LH1100.
        """
        return self._get_unique("number")

    @property
    def flight_id(self) -> Union[str, Set[str], None]:
        """Returns the unique flight_id value(s) of the DataFrame.

        Neither the icao24 (the aircraft) nor the callsign (the route) is a
        reliable way to identify trajectories. You can either use an external
        source of data to assign flight ids (for example DDR files by
        Eurocontrol, identifiers by FlightRadar24, etc.) or assign a flight_id
        by yourself (see ``Flight.assign_id(name: str)`` method).

        The ``Traffic.assign_id()`` method uses a heuristic based on the
        timestamps associated to callsign/icao24 pairs to automatically assign a
        ``flight_id`` and separate flights.

        """
        return self._get_unique("flight_id")

    @property
    def title(self) -> str:
        title = str(self.callsign)
        number = self.number
        flight_id = self.flight_id

        if number is not None:
            title += f" – {number}"  # noqa: RUF001

        if flight_id is not None:
            title += f" ({flight_id})"

        return title

    @property
    def trip(self) -> str:
        return (
            (
                "("
                if self.origin is not None or self.destination is not None
                else ""
            )
            + (f"{self.origin}" if self.origin else " ")
            + (
                " to "
                if self.origin is not None or self.destination is not None
                else ""
            )
            + (f"{self.destination}" if self.destination else " ")
            + (
                f" diverted to {self.diverted}"
                # it must not be None nor nan
                if self.diverted and self.diverted == self.diverted
                else ""
            )
            + (
                ")"
                if self.origin is not None or self.destination is not None
                else ""
            )
        )

    @property
    def origin(self) -> Union[str, Set[str], None]:
        """Returns the unique origin value(s),
        None if not available in the DataFrame.

        The origin airport is usually represented as a ICAO or a IATA code.

        The ICAO code of an airport is represented by 4 letters (e.g. EHAM for
        Amsterdam Schiphol International Airport) and the IATA code is
        represented by 3 letters and more familiar to the public (e.g. AMS for
        Amsterdam)

        """
        return self._get_unique("origin")

    @property
    def destination(self) -> Union[str, Set[str], None]:
        """Returns the unique destination value(s),
        None if not available in the DataFrame.

        The destination airport is usually represented as a ICAO or a IATA code.

        The ICAO code of an airport is represented by 4 letters (e.g. EHAM for
        Amsterdam Schiphol International Airport) and the IATA code is
        represented by 3 letters and more familiar to the public (e.g. AMS for
        Amsterdam)

        """
        return self._get_unique("destination")

    @property
    def diverted(self) -> Union[str, Set[str], None]:
        """Returns the unique diverted value(s),
        None if not available in the DataFrame.

        The diverted airport is usually represented as a ICAO or a IATA code.

        The ICAO code of an airport is represented by 4 letters (e.g. EHAM for
        Amsterdam Schiphol International Airport) and the IATA code is
        represented by 3 letters and more familiar to the public (e.g. AMS for
        Amsterdam)

        """
        return self._get_unique("diverted")

    @property
    def squawk(self) -> Set[str]:
        """Returns all the unique squawk values in the trajectory.

        A squawk code is a four-digit number assigned by ATC and set on the
        transponder. Some squawk codes are reserved for specific situations and
        emergencies, e.g. 7700 for general emergency, 7600 for radio failure or
        7500 for hijacking.
        """
        return set(self.data.squawk.unique())

    @property
    def icao24(self) -> Union[str, Set[str], None]:
        """Returns the unique icao24 value(s) of the DataFrame.

        icao24 (ICAO 24-bit address) is a unique identifier associated to a
        transponder. These identifiers correlate to the aircraft registration.

        For example icao24 code 'ac82ec' is associated to 'N905NA'.
        """
        icao24 = self._get_unique("icao24")
        if icao24 != icao24:
            raise ValueError("NaN appearing in icao24 field")
        return icao24

    @property
    def registration(self) -> Optional[str]:
        from ..data import aircraft

        reg = self._get_unique("registration")
        if isinstance(reg, str):
            return reg

        if not isinstance(self.icao24, str):
            return None
        res = aircraft.get(self.icao24)
        if res is None:
            return None
        return res.get("registration", None)

    @property
    def typecode(self) -> Optional[str]:
        from ..data import aircraft

        tc = self._get_unique("typecode")
        if isinstance(tc, str):
            return tc

        if not isinstance(self.icao24, str):
            return None
        res = aircraft.get(self.icao24)
        if res is None:
            return None
        return res.get("typecode", None)

    @property
    def aircraft(self) -> None | Tail:
        from ..data import aircraft

        if isinstance(self.icao24, str):
            return aircraft.get(self.icao24)

        return None

    def summary(self, attributes: list[str]) -> dict[str, Any]:
        """Returns a summary of the current Flight structure containing
        featured attributes.

        Example usage:

        >>> t.summary(['icao24', 'start', 'stop', 'duration'])

        Consider monkey-patching properties to the Flight class if you need more
        information in your summary dictionary.

        """
        return dict((key, getattr(self, key)) for key in attributes)

    # -- Time handling, splitting, interpolation and resampling --

    def skip(
        self, value: None | deltalike = None, **kwargs: Any
    ) -> Optional[Flight]:
        """Removes the first n days, hours, minutes or seconds of the Flight.

        The elements passed as kwargs as passed as is to the datetime.timedelta
        constructor.

        Example usage:

        >>> flight.skip(minutes=10)
        >>> flight.skip("1h")
        >>> flight.skip(10)  # seconds by default
        """
        delta = to_timedelta(value, **kwargs)
        bound = self.start + delta  # noqa: F841 => used in the query
        # full call is necessary to keep @bound as a local variable
        df = self.data.query("timestamp >= @bound")
        if df.shape[0] == 0:
            return None
        return self.__class__(df)

    def first(self, value: Optional[deltalike] = None, **kwargs: Any) -> Flight:
        """Returns the first n days, hours, minutes or seconds of the Flight.

        The elements passed as kwargs as passed as is to the datetime.timedelta
        constructor.

        Example usage:

        >>> flight.first(minutes=10)
        >>> flight.first("1h")
        >>> flight.first(10)  # seconds by default
        """
        delta = to_timedelta(value, **kwargs)
        bound = self.start + delta  # noqa: F841 => used in the query
        # full call is necessary to keep @bound as a local variable
        df = self.data.query("timestamp < @bound")
        if df.shape[0] == 0:
            # this shouldn't happen
            return None  # type: ignore
        return self.__class__(df)

    def shorten(
        self, value: Optional[deltalike] = None, **kwargs: Any
    ) -> Optional[Flight]:
        """Removes the last n days, hours, minutes or seconds of the Flight.

        The elements passed as kwargs as passed as is to the datetime.timedelta
        constructor.

        Example usage:

        >>> flight.shorten(minutes=10)
        >>> flight.shorten("1h")
        >>> flight.shorten(10)  # seconds by default
        """
        delta = to_timedelta(value, **kwargs)
        bound = self.stop - delta  # noqa: F841 => used in the query
        # full call is necessary to keep @bound as a local variable
        df = self.data.query("timestamp <= @bound")
        if df.shape[0] == 0:
            return None
        return self.__class__(df)

    def last(self, value: Optional[deltalike] = None, **kwargs: Any) -> Flight:
        """Returns the last n days, hours, minutes or seconds of the Flight.

        The elements passed as kwargs as passed as is to the datetime.timedelta
        constructor.

        Example usage:

        >>> flight.last(minutes=10)
        >>> flight.last("1h")
        >>> flight.last(10)  # seconds by default
        """
        delta = to_timedelta(value, **kwargs)
        bound = self.stop - delta  # noqa: F841 => used in the query
        # full call is necessary to keep @bound as a local variable
        df = self.data.query("timestamp > @bound")
        if df.shape[0] == 0:
            # this shouldn't happen
            return None  # type: ignore
        return self.__class__(df)

    def before(self, time: timelike, strict: bool = True) -> Optional[Flight]:
        """Returns the part of the trajectory flown before a given timestamp.

        - ``time`` can be passed as a string, an epoch, a Python datetime, or
          a Pandas timestamp.
        """
        return self.between(self.start, time, strict)

    def after(self, time: timelike, strict: bool = True) -> Optional[Flight]:
        """Returns the part of the trajectory flown after a given timestamp.

        - ``time`` can be passed as a string, an epoch, a Python datetime, or
          a Pandas timestamp.
        """
        return self.between(time, self.stop, strict)

    def between(
        self, start: timelike, stop: time_or_delta, strict: bool = True
    ) -> Optional[Flight]:
        """Returns the part of the trajectory flown between start and stop.

        - ``start`` and ``stop`` can be passed as a string, an epoch, a Python
          datetime, or a Pandas timestamp.
        - ``stop`` can also be passed as a timedelta.

        """

        # Corner cases when start or stop are None or NaT
        if start is None or start != start:
            return self.before(stop, strict=strict)

        if stop is None or stop != stop:
            return self.after(start, strict=strict)

        start = to_datetime(start)
        if isinstance(stop, timedelta):
            stop = start + stop
        else:
            stop = to_datetime(stop)

        # full call is necessary to keep @start and @stop as local variables
        # return self.query('@start < timestamp < @stop')  => not valid
        if strict:
            df = self.data.query("@start < timestamp < @stop")
        else:
            df = self.data.query("@start <= timestamp <= @stop")

        if df.shape[0] == 0:
            return None

        return self.__class__(df)

    def at(self, time: Optional[timelike] = None) -> Optional[Position]:
        """Returns the position in the trajectory at a given timestamp.

        - ``time`` can be passed as a string, an epoch, a Python datetime, or
          a Pandas timestamp.

        - If no time is passed (default), the last know position is returned.
        - If no position is available at the given timestamp, None is returned.
          If you expect a position at any price, consider `Flight.resample
          <#traffic.core.Flight.resample>`_

        """

        if time is None:
            return Position(self.data.ffill().iloc[-1])

        index = to_datetime(time)
        df = self.data.set_index("timestamp")
        if index not in df.index:
            id_ = getattr(self, "flight_id", self.callsign)
            _log.warning(f"No index {index} for flight {id_}")
            return None
        return Position(df.loc[index])

    def at_ratio(self, ratio: float = 0.5) -> Optional[Position]:
        """Returns a position on the trajectory.

        This method is convenient to place a marker on the trajectory in
        visualisation output.

        - ``Flight.at_ratio(0)`` is the first point in the trajectory.
        - ``Flight.at_ratio(1)`` is the last point of the trajectory
          (equivalent to ``Flight.at()``)
        """
        if ratio < 0 or ratio > 1:
            raise RuntimeError("ratio must be comprised between 0 and 1")

        subset = self.between(
            self.start, self.start + ratio * self.duration, strict=False
        )

        assert subset is not None
        return subset.at()

    @flight_iterator
    def sliding_windows(
        self, duration: deltalike, step: deltalike
    ) -> Iterator["Flight"]:
        duration_ = to_timedelta(duration)
        step_ = to_timedelta(step)

        first = self.first(duration_)
        if first is None:
            return

        yield first

        after = self.after(self.start + step_)
        if after is not None:
            yield from after.sliding_windows(duration_, step_)

    @overload
    def split(
        self,
        value: int,
        unit: str,
        condition: None | Callable[["Flight", "Flight"], bool] = None,
    ) -> FlightIterator: ...

    @overload
    def split(
        self,
        value: str,
        unit: None = None,
        condition: None | Callable[["Flight", "Flight"], bool] = None,
    ) -> FlightIterator: ...

    @flight_iterator
    def split(
        self,
        value: Union[int, str] = 10,
        unit: Optional[str] = None,
        condition: None | Callable[["Flight", "Flight"], bool] = None,
    ) -> Iterator["Flight"]:
        """Iterates on legs of a Flight based on the distribution of timestamps.

        By default, the method stops a flight and yields a new one after a gap
        of 10 minutes without data.

        The length of the gap (here 10 minutes) can be expressed:

        - in the NumPy style: ``Flight.split(10, 'm')`` (see
          ``np.timedelta64``);
        - in the pandas style: ``Flight.split('10 min')`` (see ``pd.Timedelta``)

        If the `condition` parameter is set, the flight is split between two
        segments only if `condition(f1, f2)` is verified.

        Example:

        .. code:: python

            def no_split_below_5000ft(f1, f2):
                first = f1.data.iloc[-1].altitude >= 5000
                second = f2.data.iloc[0].altitude >= 5000
                return first or second

            # would yield many segments
            belevingsvlucht.query('altitude > 2000').split('1 min')

            # yields only one segment
            belevingsvlucht.query('altitude > 2000').split(
                '1 min', condition = no_split_below_5000ft
            )

        """
        if isinstance(value, int) and unit is None:
            # default value is 10 m
            unit = "m"

        if condition is None:
            for data in _split(self.data, value, unit):
                yield self.__class__(data)

        else:
            previous = None
            for data in _split(self.data, value, unit):
                if previous is None:
                    previous = self.__class__(data)
                else:
                    latest = self.__class__(data)
                    if condition(previous, latest):
                        yield previous
                        previous = latest
                    else:
                        previous = self.__class__(
                            pd.concat([previous.data, data])
                        )
            if previous is not None:
                yield previous

    def max_split(
        self,
        value: Union[int, str] = "10 min",
        unit: Optional[str] = None,
        key: str = "duration",
    ) -> Optional[Flight]:
        """Returns the biggest (by default, longest) part of trajectory.

        Example usage:

        >>> from traffic.data.samples import elal747
        >>> elal747.query("altitude < 15000").max_split()
        Flight ELY1747
        aircraft: 738043 · 🇮🇱 4X-ELC (B744)
        origin: LIRF (2019-11-03 12:14:40+00:00)
        destination: LLBG (2019-11-03 14:13:00+00:00)

        In this example, the fancy part of the trajectory occurs below
        15,000 ft. The command extracts the plane pattern.

        """

        warnings.warn("Use split().max() instead.", DeprecationWarning)
        assert (isinstance(value, str) and unit is None) or (
            isinstance(value, int) and isinstance(unit, str)
        )
        return self.split(value, unit).max(key=key)  # type: ignore

    def apply_segments(
        self,
        fun: Callable[..., "LazyTraffic"],
        name: str,
        *args: Any,
        **kwargs: Any,
    ) -> Optional[Flight]:
        return getattr(self, name)(*args, **kwargs)(fun)  # type: ignore

    def apply_time(
        self,
        freq: str = "1 min",
        merge: bool = True,
        **kwargs: Any,
    ) -> Flight:
        """Apply features on time windows.

        The following is performed:

        - a new column `rounded` rounds the timestamp at the given rate;
        - the groupby/apply is operated with parameters passed in apply;
        - if merge is True, the new column in merged into the Flight,
          otherwise a pd.DataFrame is returned.

        For example:

        >>> f.agg_time("10 min", straight=lambda df: Flight(df).distance())

        returns a Flight with a new column straight with the great circle
        distance between points sampled every 10 minutes.
        """

        if len(kwargs) == 0:
            raise RuntimeError("No feature provided for aggregation.")
        temp_flight = self.assign(
            rounded=lambda df: df.timestamp.dt.round(freq)
        )

        agg_data = None

        for label, fun in kwargs.items():
            agg_data = (
                agg_data.merge(  # type: ignore
                    temp_flight.groupby("rounded")
                    .apply(lambda df: fun(self.__class__(df)))
                    .rename(label),
                    left_index=True,
                    right_index=True,
                )
                if agg_data is not None
                else temp_flight.groupby("rounded")
                .apply(lambda df: fun(self.__class__(df)))
                .rename(label)
                .to_frame()
            )

        if not merge:  # mostly for debugging purposes
            return agg_data  # type: ignore

        return temp_flight.merge(agg_data, left_on="rounded", right_index=True)

    def agg_time(
        self, freq: str = "1 min", merge: bool = True, **kwargs: Any
    ) -> Flight:
        """Aggregate features on time windows.

        The following is performed:

        - a new column `rounded` rounds the timestamp at the given rate;
        - the groupby/agg is operated with parameters passed in kwargs;
        - if merge is True, the new column in merged into the Flight,
          otherwise a pd.DataFrame is returned.

        For example:

        >>> f.agg_time('3T', groundspeed='mean')

        returns a Flight with a new column groundspeed_mean with groundspeed
        averaged per intervals of 3 minutes.
        """

        def flatten(
            data: pd.DataFrame, how: Callable[..., Any] = "_".join
        ) -> pd.DataFrame:
            data.columns = (
                [
                    how(filter(None, map(str, levels)))
                    for levels in data.columns.to_numpy()
                ]
                if isinstance(data.columns, pd.MultiIndex)
                else data.columns
            )
            return data

        if len(kwargs) == 0:
            raise RuntimeError("No feature provided for aggregation.")
        temp_flight = self.assign(
            rounded=lambda df: df.timestamp.dt.round(freq)
        )

        # force the agg_data to be multi-indexed in columns
        kwargs_modified: Dict["str", List[Any]] = dict(
            (
                key,
                list(value)
                if any(isinstance(value, x) for x in [list, tuple])
                else [value],
            )
            for key, value in kwargs.items()
        )
        agg_data = flatten(temp_flight.groupby("rounded").agg(kwargs_modified))

        if not merge:
            # WARN: Return type is inconsistent but this is mostly for
            # debugging purposes
            return agg_data  # type: ignore

        return temp_flight.merge(agg_data, left_on="rounded", right_index=True)

    def handle_last_position(self) -> Flight:
        # The following is True for all data coming from the Impala shell.
        # The following is an attempt to fix #7
        # Note the fun/fast way to produce 1 or trigger NaN (division by zero)
        data = self.data.sort_values("timestamp")
        if "last_position" in self.data.columns:
            data = (
                data.assign(
                    _mark=lambda df: (
                        df.last_position != df.shift(1).last_position
                    ).astype(float)
                )
                .assign(
                    latitude=lambda df: df.latitude * (df._mark / df._mark),
                    longitude=lambda df: df.longitude * (df._mark / df._mark),
                    altitude=lambda df: df.altitude * (df._mark / df._mark),
                )
                # keeping last_position causes more problems (= Nan) than
                # anything. Safer to just remove it for now. Like it or not!
                .drop(columns=["_mark", "last_position"])
            )

        return self.__class__(data)

    def resample(
        self,
        rule: str | int = "1s",
        how: None | str | dict[str, Iterable[str]] = "interpolate",
        interpolate_kw: dict[str, Any] = {},
        projection: None | str | pyproj.Proj | "crs.Projection" = None,
    ) -> Flight:
        """Resample the trajectory at a given frequency or for a target number
        of samples.

        :param rule:

            - If the rule is a string representing
              :ref:`pandas:timeseries.offset_aliases` for time frequencies is
              passed, then the data is resampled along the timestamp axis, then
              interpolated (according to the ``how`` parameter).

            - If the rule is an integer, the trajectory is resampled to the
              given number of evenly distributed points per trajectory.

        :param how: (default: ``"interpolate"``)

            - When the parameter is a string, the method applies to all columns
            - When the parameter is a dictionary with keys as methods (e.g.
              ``"interpolate"``, ``"ffill"``) and names of columns as values.
              Columns not included in any value are left as is.

        :param interpolate_kw: (default: ``{}``)

            - A dictionary with keyword arguments that will be passed to the
              pandas :py:method:`pandas.Series.interpolate` method.

              Example usage:
              To specify a fifth-degree polynomial interpolation, you can
              pass the following dictionary:

              .. code-block:: python
              interpolate_kw = {"method": "polynomial", "order": 5}


        :param projection: (default: ``None``)

            - By default, lat/lon are resampled with a linear interpolation;
            - If a projection is passed, the linear interpolation is applied on
              the x and y dimensions, then lat/lon are reprojected back;
            - If the projection is a string parameter, e.g. ``"lcc"``, a
              projection is created on the fly, centred on the trajectory. This
              approach is helpful to fill gaps along a great circle.

        """
        if projection is not None:
            if isinstance(projection, str):
                projection = pyproj.Proj(
                    proj=projection,
                    ellps="WGS84",
                    lat_1=self.data.latitude.min(),
                    lat_2=self.data.latitude.max(),
                    lat_0=self.data.latitude.mean(),
                    lon_0=self.data.longitude.mean(),
                )
            self = self.compute_xy(projection=projection)

        if isinstance(rule, str):
            data = (
                self.handle_last_position()
                .unwrap()
                .data.set_index("timestamp")
                .resample(rule)
                .first()
                .reset_index(names="timestamp")
            )

            data = data.infer_objects(copy=False)

            if how is None:
                how = {}

            if isinstance(how, str):
                if how == "interpolate":
<<<<<<< HEAD
                    interpolable = data.dtypes[data.dtypes != object].index  # noqa: E721, RUF100
                    other = data.dtypes[data.dtypes == object].index  # noqa: E721, RUF100
                    how = {how: set(interpolable) - {"timestamp"}}
                    how["ffill"] = set(other)
=======
                    interpolable = data.select_dtypes(["float", "int"])
                    how = {
                        "interpolate": set(interpolable),
                        "ffill": set(
                            data.select_dtypes(
                                exclude=["float", "int", "bool", "datetime"]
                            )
                        ),
                    }
>>>>>>> 2d942f46
                else:
                    how = {how: set(data.columns) - {"timestamp"}}

            for meth, columns in how.items():
                if meth is not None:
                    idx = data.columns.get_indexer(columns)
                    kwargs = interpolate_kw if meth == "interpolate" else {}
                    value = getattr(data[list(columns)], meth)(**kwargs)
                    data[data.columns[idx]] = value

        elif isinstance(rule, int):
            # use pd.date_range to compute the best freq
            new_index = pd.date_range(self.start, self.stop, periods=rule)
            data = (
                self.handle_last_position()
                .unwrap()  # avoid filled gaps in track and heading
                .data.set_index("timestamp")
                .reindex(new_index, method="nearest")
                .reset_index(names="timestamp")
            )
        else:
            raise TypeError("rule must be a str or an int")

        if "track_unwrapped" in data.columns:
            data = data.assign(track=lambda df: df.track_unwrapped % 360)
        if "heading_unwrapped" in data.columns:
            data = data.assign(heading=lambda df: df.heading_unwrapped % 360)

        res = self.__class__(data)

        if projection is not None:
            res = res.compute_latlon_from_xy(projection=projection)

        return res

    def filter(
        self,
        filter: str | filters.FilterBase = "default",
        strategy: None
        | Callable[[pd.DataFrame], pd.DataFrame] = lambda x: x.bfill().ffill(),
        **kwargs: int | tuple[int],
    ) -> Flight:
        """Filters a trajectory with predefined methods.

        :param filter: (default:
            :class:`~traffic.algorithms.filters.FilterAboveSigmaMedian`) is one
            of the filters predefined in :ref:`traffic.algorithms.filters`
            or any filter implementing the
            :class:`~traffic.algorithms.filters.Filter` protocol.
            Use "aggressive" for an experimental filter by @krumjan


        :param strategy: (default: backward fill followed by forward fill)
            is applied after the filter to deal with resulting NaN values.

            - Explicitely specify to `None` if NaN values should be left as is.
            - ``lambda x: x.interpolate()`` may be a smart strategy

        """
        filter_dict = dict(
            default=filters.FilterAboveSigmaMedian(**kwargs),
            aggressive=filters.FilterMedian()
            | aggressive.FilterDerivative()
            | aggressive.FilterClustering()
            | filters.FilterMean(),
        )

        if isinstance(filter, str):
            filter = filter_dict.get(
                filter, filters.FilterAboveSigmaMedian(**kwargs)
            )

        preprocess = self
        if filter.projection is not None:
            preprocess = preprocess.compute_xy(filter.projection)

        new_data = filter.apply(
            preprocess.data.sort_values(by="timestamp")
            .reset_index(drop=True)
            .copy()
        )

        if strategy is not None:
            new_data = strategy(new_data)

        postprocess = self.__class__(new_data)
        if filter.projection is not None:
            postprocess = postprocess.compute_latlon_from_xy(filter.projection)
        return postprocess

    def filter_position(self, cascades: int = 2) -> Optional[Flight]:
        # TODO improve based on agg_time or EKF
        flight: Optional[Flight] = self
        for _ in range(cascades):
            if flight is None:
                return None
            flight = flight.cumulative_distance().query(
                "compute_gs < compute_gs.mean() + 3 * compute_gs.std()"
            )
        return flight

    def comet(self, **kwargs: Any) -> Flight:
        raise DeprecationWarning("Use Flight.forward() method instead")

    @impunity(ignore_warnings=True)
    def forward(
        self, delta: Union[None, str, pd.Timedelta] = None, **kwargs: Any
    ) -> "Flight":
        """Projects the trajectory in a straight line.

        The method uses the last position of a trajectory (method `at()
        <#traffic.core.Flight.at>`_) and uses the ``track`` (in degrees),
        ``groundspeed`` (in knots) and ``vertical_rate`` (in ft/min) values to
        interpolate the trajectory in a straight line.

        The elements passed as kwargs as passed as is to the datetime.timedelta
        constructor.

        Example usage:

        .. code:: python

            flight.forward(minutes=10)
            flight.before("2018-12-24 23:55").forward(minutes=10)  # Merry XMas!

        """

        last_line = self.at()
        if last_line is None:
            raise ValueError("Unknown data for this flight")
        window = self.last(seconds=20)
        if isinstance(delta, str):
            delta = pd.Timedelta(delta)
        if delta is None:
            delta = timedelta(**kwargs)

        if window is None:
            raise RuntimeError("Flight expect at least 20 seconds of data")

        new_gs: tt.speed = window.data.groundspeed.mean()
        new_vr: tt.vertical_rate = window.data.vertical_rate.mean()
        duration: tt.seconds = delta.total_seconds()

        new_lat, new_lon, _ = geo.destination(
            last_line.latitude,
            last_line.longitude,
            last_line.track,
            new_gs * duration,
        )

        last_alt: tt.altitude = last_line.altitude
        new_alt: tt.altitude = last_alt + new_vr * duration

        return Flight(
            pd.DataFrame.from_records(
                [
                    last_line,
                    pd.Series(
                        {
                            "timestamp": last_line.timestamp + delta,
                            "latitude": new_lat,
                            "longitude": new_lon,
                            "altitude": new_alt,
                            "groundspeed": new_gs,
                            "vertical_rate": new_vr,
                        }
                    ),
                ]
            ).ffill()
        )

    # -- Air traffic management --

    def assign_id(
        self, name: str = "{self.callsign}_{idx:>03}", idx: int = 0
    ) -> Flight:
        """Assigns a flight_id to a Flight.

        This method is more generally used by the corresponding Traffic and
        LazyTraffic methods but works fine on Flight as well.
        """
        if "callsign" not in self.data.columns and "callsign" in name:
            if name == "{self.callsign}_{idx:>03}":  # default arg
                name = "{self.icao24}_{idx:>03}"
            else:
                msg = "Specify a name argument without the `callsign` property"
                raise RuntimeError(msg)
        return self.assign(flight_id=name.format(self=self, idx=idx))

    def onground(self) -> Optional[Flight]:
        if "altitude" not in self.data.columns:
            return self
        if "onground" in self.data.columns and self.data.onground.dtype == bool:
            return self.query("onground or altitude.isnull()")
        else:
            return self.query("altitude.isnull()")

    def airborne(self) -> Optional[Flight]:
        """Returns the airborne part of the Flight.

        The airborne part is determined by an ``onground`` flag or null values
        in the altitude column.
        """
        if "altitude" not in self.data.columns:
            return None
        if "onground" in self.data.columns and self.data.onground.dtype == bool:
            return self.query("not onground and altitude.notnull()")
        else:
            return self.query("altitude.notnull()")

    def unwrap(self, features: Union[None, str, List[str]] = None) -> Flight:
        """Unwraps angles in the DataFrame.

        All features representing angles may be unwrapped (through Numpy) to
        avoid gaps between 359° and 1°.

        The method applies by default to features ``track`` and ``heading``.
        More or different features may be passed in parameter.
        """
        if features is None:
            features = default_angle_features

        if isinstance(features, str):
            features = [features]

        reset = self.reset_index(drop=True)

        result_dict = dict()
        for feature in features:
            if feature not in reset.data.columns:
                continue
            series = reset.data[feature].astype(float)
            idx = ~series.isnull()
            result_dict[f"{feature}_unwrapped"] = pd.Series(
                np.degrees(np.unwrap(np.radians(series.loc[idx]))),
                index=series.loc[idx].index,
            )

        return reset.assign(**result_dict)

    def compute_TAS(self) -> Flight:
        """Computes the wind triangle for each timestamp.

        This method requires ``groundspeed``, ``track``, ``wind_u`` and
        ``wind_v`` (in knots) to compute true airspeed (``TAS``), and
        ``heading`` features. The groundspeed and the track angle are usually
        available in ADS-B messages; wind information may be included from a
        GRIB file using the :meth:`~traffic.core.Flight.include_grib` method.

        """

        if any(w not in self.data.columns for w in ["wind_u", "wind_v"]):
            raise RuntimeError(
                "No wind data in trajectory. Consider Flight.include_grib()"
            )

        return self.assign(
            tas_x=lambda df: df.groundspeed * np.sin(np.radians(df.track))
            - df.wind_u,
            tas_y=lambda df: df.groundspeed * np.cos(np.radians(df.track))
            - df.wind_v,
            TAS=lambda df: np.abs(df.tas_x + 1j * df.tas_y),
            heading_rad=lambda df: np.angle(df.tas_x + 1j * df.tas_y),
            heading=lambda df: (90 - np.degrees(df.heading_rad)) % 360,
        ).drop(columns=["tas_x", "tas_y", "heading_rad"])

    def compute_wind(self) -> Flight:
        """Computes the wind triangle for each timestamp.

        This method requires ``groundspeed``, ``track``, true airspeed
        (``TAS``), and ``heading`` features. The groundspeed and the track angle
        are usually available in ADS-B messages; the heading and the true
        airspeed may be decoded in EHS messages.

        .. note::

            Check the `query_ehs() <#traffic.core.Flight.query_ehs>`_ method to
            find a way to enrich your flight with such features. Note that this
            data is not necessarily available depending on the location.
        """

        if any(w not in self.data.columns for w in ["heading", "TAS"]):
            raise RuntimeError(
                "No wind data in trajectory. Consider Flight.query_ehs()"
            )

        return self.assign(
            wind_u=self.data.groundspeed * np.sin(np.radians(self.data.track))
            - self.data.TAS * np.sin(np.radians(self.data.heading)),
            wind_v=self.data.groundspeed * np.cos(np.radians(self.data.track))
            - self.data.TAS * np.cos(np.radians(self.data.heading)),
        )

    def plot_wind(
        self,
        ax: "GeoAxes",
        resolution: Union[int, str, Dict[str, float], None] = "5 min",
        filtered: bool = False,
        **kwargs: Any,
    ) -> List["Artist"]:  # coverage: ignore
        """Plots the wind field seen by the aircraft on a Matplotlib axis.

        The Flight supports Cartopy axis as well with automatic projection. If
        no projection is provided, a default `PlateCarree
        <https://scitools.org.uk/cartopy/docs/v0.15/crs/projections.html#platecarree>`_
        is applied.

        The `resolution` argument may be:

            - None for a raw plot;
            - an integer or a string to pass to a `Flight.resample()
              <#traffic.core.Flight.resample>`__ method as a preprocessing
              before plotting;
            - or a dictionary, e.g dict(latitude=4, longitude=4), if you
              want a grid with a resolution of 4 points per latitude and
              longitude degree.

        Example usage:

        .. code:: python

            from cartes.crs import Mercator
            fig, ax = plt.subplots(1, subplot_kw=dict(projection=Mercator()))
            (
                flight
                .resample("1s")
                .query('altitude > 10000')
                .compute_wind()
                .plot_wind(ax, alpha=.5)
            )

        """

        from cartopy.crs import PlateCarree

        if "projection" in ax.__dict__ and "transform" not in kwargs:
            kwargs["transform"] = PlateCarree()

        if any(w not in self.data.columns for w in ["wind_u", "wind_v"]):
            raise RuntimeError(
                "No wind data in trajectory. Consider Flight.compute_wind()"
            )

        copy_self: Optional[Flight] = self

        if filtered:
            copy_self = self.filter(roll=17)
            if copy_self is None:
                return []
            copy_self = copy_self.query("roll.abs() < .5")
            if copy_self is None:
                return []
            copy_self = copy_self.filter(wind_u=17, wind_v=17)

        if copy_self is None:
            return []

        if resolution is not None:
            if isinstance(resolution, (int, str)):
                data = copy_self.resample(resolution).data

            if isinstance(resolution, dict):
                r_lat = resolution.get("latitude", None)
                r_lon = resolution.get("longitude", None)

                if r_lat is not None and r_lon is not None:
                    data = (
                        copy_self.assign(
                            latitude=lambda x: (
                                (r_lat * x.latitude).round() / r_lat
                            ),
                            longitude=lambda x: (
                                (r_lon * x.longitude).round() / r_lon
                            ),
                        )
                        .groupby(["latitude", "longitude"])
                        .agg(dict(wind_u="mean", wind_v="mean"))
                        .reset_index()
                    )

        return ax.barbs(  # type: ignore
            data.longitude.to_numpy(),
            data.latitude.to_numpy(),
            data.wind_u.to_numpy(),
            data.wind_v.to_numpy(),
            **kwargs,
        )

    # -- Distances --

    def bearing(
        self, other: PointMixin, column_name: str = "bearing"
    ) -> Flight:
        # temporary, should implement full stuff
        size = self.data.shape[0]
        return self.assign(
            **{
                column_name: geo.bearing(
                    self.data.latitude.to_numpy(),
                    self.data.longitude.to_numpy(),
                    other.latitude * np.ones(size),
                    other.longitude * np.ones(size),
                )
                % 360
            }
        )

    @overload
    def distance(
        self, other: None = None, column_name: str = "distance"
    ) -> float: ...

    @overload
    def distance(
        self,
        other: Union["Airspace", Polygon, PointMixin],
        column_name: str = "distance",
    ) -> Flight: ...

    @overload
    def distance(
        self, other: Flight, column_name: str = "distance"
    ) -> Optional[pd.DataFrame]: ...

    @impunity(ignore_warnings=True)
    def distance(
        self,
        other: Union[None, "Flight", "Airspace", Polygon, PointMixin] = None,
        column_name: str = "distance",
    ) -> Union[None, float, "Flight", pd.DataFrame]:
        """Computes the distance from a Flight to another entity.

        The behaviour is different according to the type of the second
        element:

        - if the other element is None (i.e. flight.distance()), the method
          returns a distance in nautical miles between the first and last
          recorded positions in the DataFrame.

        - if the other element is a Flight, the method returns a pandas
          DataFrame with corresponding data from both flights, aligned
          with their timestamps, and two new columns with `lateral` and
          `vertical` distances (resp. in nm and ft) separating them.

        - otherwise, the same Flight is returned enriched with a new
          column (by default, named "distance") with the distance of each
          point of the trajectory to the geometrical element.

        .. warning::

            - An Airspace is (currently) considered as its flattened
              representation
            - Computing a distance to a polygon is quite slow at the moment.
              Consider a strict resampling (e.g. one point per minute, "1 min")
              before calling the method.

        """

        if other is None:
            with_position = self.query("latitude.notnull()")
            if with_position is None:
                return 0
            first = with_position.at_ratio(0)
            last = with_position.at_ratio(1)
            if first is None or last is None:
                return 0
            result: tt.distance = geo.distance(
                first.latitude,
                first.longitude,
                last.latitude,
                last.longitude,
            )
            return result

        distance_vec: tt.distance_array

        if isinstance(other, PointMixin):
            size = self.data.shape[0]
            distance_vec = geo.distance(
                self.data.latitude.to_numpy(),
                self.data.longitude.to_numpy(),
                other.latitude * np.ones(size),
                other.longitude * np.ones(size),
            )
            return self.assign(**{column_name: distance_vec})

        from .airspace import Airspace

        if isinstance(other, Airspace):
            other = other.flatten()

        if isinstance(other, Polygon):
            bounds = other.bounds

            projection = pyproj.Proj(
                proj="aea",  # equivalent projection
                lat_1=bounds[1],
                lat_2=bounds[3],
                lat_0=(bounds[1] + bounds[3]) / 2,
                lon_0=(bounds[0] + bounds[2]) / 2,
            )

            transformer = pyproj.Transformer.from_proj(
                pyproj.Proj("epsg:4326"), projection, always_xy=True
            )
            projected_shape = transform(transformer.transform, other)

            self_xy = self.compute_xy(projection)

            return self.assign(
                **{
                    column_name: list(
                        projected_shape.exterior.distance(p)
                        * (-1 if projected_shape.contains(p) else 1)
                        for p in MultiPoint(
                            list(zip(self_xy.data.x, self_xy.data.y))
                        ).geoms
                    )
                }
            )

        start = max(self.start, other.start)
        stop = min(self.stop, other.stop)
        f1, f2 = (self.between(start, stop), other.between(start, stop))
        if f1 is None or f2 is None:
            return None

        cols = ["timestamp", "latitude", "longitude", "altitude", "icao24"]
        if "callsign" in f1.data.columns:
            cols.append("callsign")
        if "flight_id" in f1.data.columns:
            cols.append("flight_id")
        table = f1.data[cols].merge(f2.data[cols], on="timestamp")

        distance_vec = geo.distance(
            table.latitude_x.to_numpy(),
            table.longitude_x.to_numpy(),
            table.latitude_y.to_numpy(),
            table.longitude_y.to_numpy(),
        )
        return table.assign(
            lateral=distance_vec,
            vertical=(table.altitude_x - table.altitude_y).abs(),
        )

    def compute_DME_NSE(
        self,
        dme: "Navaids" | Tuple["Navaid", "Navaid"],
        column_name: str = "NSE",
    ) -> Flight:
        """Adds the DME/DME Navigation System Error.

        Computes the max Navigation System Error using DME-DME navigation. The
        obtained NSE value corresponds to the 2 :math:`\\sigma` (95%)
        requirement in nautical miles.

        Source: EUROCONTROL Guidelines for RNAV 1 Infrastructure Assessment

        :param dme:

            - when the parameter is of type Navaids, only the pair of Navaid
              giving the smallest NSE are used;
            - when the parameter is of type tuple, the NSE is computed using
              only the pair of specified Navaid.

        :param column_name: (default: ``"NSE"``), the name of the new column
            containing the computed NSE

        """

        from ..data.basic.navaid import Navaids

        sigma_dme_1_sis = sigma_dme_2_sis = 0.05

        def sigma_air(df: pd.DataFrame, column_name: str) -> Any:
            values = df[column_name] * 0.125 / 100
            return np.where(values < 0.085, 0.085, values)

        def angle_from_bearings_deg(
            bearing_1: float, bearing_2: float
        ) -> float:
            # Returns the subtended given by 2 bearings.
            angle = np.abs(bearing_1 - bearing_2)
            return np.where(angle > 180, 360 - angle, angle)  # type: ignore

        if isinstance(dme, Navaids):
            flight = reduce(
                lambda flight, dme_pair: flight.compute_DME_NSE(
                    dme_pair, f"nse_{dme_pair[0].name}_{dme_pair[1].name}"
                ),
                combinations(dme, 2),
                self,
            )
            nse_colnames = list(
                column
                for column in flight.data.columns
                if column.startswith("nse_")
            )
            return (
                flight.assign(
                    NSE=lambda df: df[nse_colnames].min(axis=1),
                    NSE_idx=lambda df: df[nse_colnames].idxmin(axis=1).str[4:],
                )
                .rename(
                    columns=dict(
                        NSE=column_name,
                        NSE_idx=f"{column_name}_idx",
                    )
                )
                .drop(columns=nse_colnames)
            )

        dme1, dme2 = dme
        extra_cols = [
            "b1",
            "b2",
            "d1",
            "d2",
            "sigma_dme_1_air",
            "sigma_dme_2_air",
            "angle",
        ]

        return (
            self.distance(dme1, "d1")
            .bearing(dme1, "b1")
            .distance(dme2, "d2")
            .bearing(dme2, "b2")
            .assign(angle=lambda df: angle_from_bearings_deg(df.b1, df.b2))
            .assign(
                angle=lambda df: np.where(
                    (df.angle >= 30) & (df.angle <= 150), df.angle, np.nan
                )
            )
            .assign(
                sigma_dme_1_air=lambda df: sigma_air(df, "d1"),
                sigma_dme_2_air=lambda df: sigma_air(df, "d2"),
                NSE=lambda df: (
                    2
                    * np.sqrt(
                        df.sigma_dme_1_air**2
                        + df.sigma_dme_2_air**2
                        + sigma_dme_1_sis**2
                        + sigma_dme_2_sis**2
                    )
                )
                / np.sin(np.deg2rad(df.angle)),
            )
            .drop(columns=extra_cols)
            .rename(columns=dict(NSE=column_name))
        )

    @impunity(ignore_warnings=True)
    def cumulative_distance(
        self,
        compute_gs: bool = True,
        compute_track: bool = True,
        *,
        reverse: bool = False,
        **kwargs: Any,
    ) -> "Flight":
        """Enrich the structure with new ``cumdist`` column computed from
        latitude and longitude columns.

        The first ``cumdist`` value is 0, then distances are computed (in
        **nautical miles**) and summed between consecutive positions. The last
        value is the total length of the trajectory.

        When the ``compute_gs`` flag is set to True (default), an additional
        ``compute_gs`` is also added. This value can be compared with the
        decoded ``groundspeed`` value in ADSB messages.

        When the ``compute_track`` flag is set to True (default), an additional
        ``compute_track`` is also added. This value can be compared with the
        decoded ``track`` value in ADSB messages.

        """

        if "compute_groundspeed" in kwargs:
            warnings.warn("Use compute_gs argument", DeprecationWarning)
            compute_gs = kwargs["compute_groundspeed"]

        cur_sorted = self.sort_values("timestamp", ascending=not reverse)
        coords = cur_sorted.data[["timestamp", "latitude", "longitude"]]

        delta = pd.concat([coords, coords.add_suffix("_1").diff()], axis=1)
        delta_1 = delta.iloc[1:]
        distance_nm: tt.distance_array
        distance_nm = geo.distance(
            (delta_1.latitude - delta_1.latitude_1).to_numpy(),
            (delta_1.longitude - delta_1.longitude_1).to_numpy(),
            delta_1.latitude.to_numpy(),
            delta_1.longitude.to_numpy(),
        )

        res = cur_sorted.assign(
            cumdist=np.pad(distance_nm.cumsum(), (1, 0), "constant")
        )

        if compute_gs:
            secs: tt.seconds_array = delta_1.timestamp_1.dt.total_seconds()
            groundspeed: tt.speed_array = distance_nm / secs
            res = res.assign(
                compute_gs=np.abs(np.pad(groundspeed, (1, 0), "edge"))
            )

        if compute_track:
            track = geo.bearing(
                (delta_1.latitude - delta_1.latitude_1).to_numpy(),
                (delta_1.longitude - delta_1.longitude_1).to_numpy(),
                delta_1.latitude.to_numpy(),
                delta_1.longitude.to_numpy(),
            )
            track = np.where(track > 0, track, 360 + track)
            res = res.assign(
                compute_track=np.abs(np.pad(track, (1, 0), "edge"))
            )

        return res.sort_values("timestamp", ascending=True)

    # -- Geometry operations --

    @property
    def linestring(self) -> Optional[LineString]:
        # longitude is implicit I guess
        if "latitude" not in self.data.columns:
            return None
        coords = list(self.coords)
        if len(coords) < 2:
            return None
        return LineString(coords)

    @property
    def shape(self) -> Optional[LineString]:
        return self.linestring

    @property
    def point(self) -> Optional[Position]:
        return self.at()

    def simplify(
        self,
        tolerance: float,
        altitude: Optional[str] = None,
        z_factor: float = 3.048,
    ) -> Flight:
        """Simplifies a trajectory with Douglas-Peucker algorithm.

        The method uses latitude and longitude, projects the trajectory to a
        conformal projection and applies the algorithm. If x and y features are
        already present in the DataFrame (after a call to `compute_xy
        <#traffic.core.Flight.compute_xy>`_ for instance) then this
        projection is taken into account.

        The tolerance parameter must be defined in meters.

        - By default, a 2D version of the algorithm is called, unless you pass a
          column name for ``altitude``.
        - You may scale the z-axis for more relevance (``z_factor``). The
          default value works well in most situations.

        The method returns a :class:`~traffic.core.Flight` or a 1D mask if you
        specify ``return_mask=True``.

        **See also**: :ref:`How to simplify or resample a trajectory?`

        """

        if "x" in self.data.columns and "y" in self.data.columns:
            kwargs = dict(x="x", y="y")
        else:
            kwargs = dict(lat="latitude", lon="longitude")

        mask = douglas_peucker(
            df=self.data,
            tolerance=tolerance,
            z=altitude,
            z_factor=z_factor,
            **kwargs,
        )

        return self.__class__(self.data.loc[mask])

    def intersects(  # type: ignore
        self,
        shape: Union[ShapelyMixin, base.BaseGeometry],
    ) -> bool:
        # implemented and monkey-patched in airspace.py
        # given here for consistency in types
        ...

    @flight_iterator
    def clip_iterate(
        self, shape: Union[ShapelyMixin, base.BaseGeometry], strict: bool = True
    ) -> Iterator["Flight"]:
        list_coords = list(self.xy_time)
        if len(list_coords) < 2:
            return None

        linestring = LineString(list_coords)
        if not isinstance(shape, base.BaseGeometry):
            shape = shape.shape

        intersection = linestring.intersection(shape)

        if intersection.is_empty:
            return None

        if isinstance(intersection, Point):
            return None

        if isinstance(intersection, LineString):
            time_list = list(
                datetime.fromtimestamp(t, timezone.utc)
                for t in np.stack(intersection.coords)[:, 2]
            )
            between = self.between(
                min(time_list), max(time_list), strict=strict
            )
            if between is not None:
                yield between
            return None

        def _clip_generator() -> Iterable[Tuple[datetime, datetime]]:
            for segment in intersection.geoms:
                times: List[datetime] = list(
                    datetime.fromtimestamp(t, timezone.utc)
                    for t in np.stack(segment.coords)[:, 2]
                )
                yield min(times), max(times)

        # it is actually not so simple because of self intersecting trajectories
        prev_t1, prev_t2 = None, None

        for t1, t2 in _clip_generator():
            if prev_t2 is not None and t1 > prev_t2:
                between = self.between(prev_t1, prev_t2, strict=strict)
                if between is not None:
                    yield between
                prev_t1, prev_t2 = t1, t2
            elif prev_t2 is None:
                prev_t1, prev_t2 = t1, t2
            else:
                prev_t1, prev_t2 = min(prev_t1, t1), max(prev_t2, t2)

        if prev_t2 is not None:
            between = self.between(prev_t1, prev_t2, strict=strict)
            if between is not None:
                yield between

    def clip(
        self, shape: Union[ShapelyMixin, base.BaseGeometry], strict: bool = True
    ) -> Optional[Flight]:
        """Clips the trajectory to a given shape.

        For a shapely Geometry, the first time of entry and the last time of
        exit are first computed before returning the part of the trajectory
        between the two timestamps.

        Most of the time, aircraft do not repeatedly come out and in an
        airspace, but computation errors may sometimes give this impression.
        As a consequence, the clipped trajectory may have points outside the
        shape.

        .. warning::

            Altitudes are not taken into account.

        """

        t1 = None
        for segment in self.clip_iterate(shape, strict=strict):
            if t1 is None:
                t1 = segment.start
            t2 = segment.stop

        if t1 is None:
            return None

        clipped_flight = self.between(t1, t2, strict=strict)

        if clipped_flight is None or clipped_flight.shape is None:
            return None

        return clipped_flight

    def query_opensky(self, **kwargs: Any) -> Optional[Flight]:
        """Returns data from the same Flight as stored in OpenSky database.

        This may be useful if you write your own parser for data from a
        different channel. The method will use the ``callsign`` and ``icao24``
        attributes to build a request for current Flight in the OpenSky Network
        database.

        The kwargs argument helps overriding arguments from the query, namely
        start, stop, callsign and icao24.

        Returns None if no data is found.

        .. note::

            Read more about access to the OpenSky Network database `here
            <opensky_impala.html>`_
        """

        from ..data import opensky

        query_params = {
            "start": self.start,
            "stop": self.stop,
            "icao24": self.icao24,
            "return_flight": True,
            **kwargs,
        }
        if self.callsign is not None:
            query_params["callsign"] = self.callsign
        return cast(Optional[Flight], opensky.history(**query_params))

    def query_ehs(
        self,
        data: Union[None, pd.DataFrame, "RawData"] = None,
        failure_mode: str = "info",
        **kwargs: Any,
    ) -> Flight:
        """Extends data with extra columns from EHS messages.

        By default, raw messages are requested from the OpenSky Network
        database.

        .. warning::

            Making a lot of small requests can be very inefficient and may look
            like a denial of service. If you get the raw messages using a
            different channel, you can provide the resulting dataframe as a
            parameter. See the page about `OpenSky Impala access
            <opensky_impala.html>`_

        The data parameter expect three columns: ``icao24``, ``rawmsg`` and
        ``mintime``, in conformance with the OpenSky API.

        .. note::

            Read more about access to the OpenSky Network database `here
            <opensky_impala.html>`_
        """

        from ..data import opensky

        if not isinstance(self.icao24, str):
            raise RuntimeError("Several icao24 for this flight")

        if self.callsign is None:
            raise RuntimeError("No callsign for this flight")

        if not isinstance(self.callsign, str):
            raise RuntimeError("Several callsigns for this flight")

        def fail_warning() -> Flight:
            """Called when nothing can be added to data."""
            id_ = self.flight_id
            if id_ is None:
                id_ = self.callsign
            _log.warning(f"No data found on OpenSky database for flight {id_}.")
            return self

        def fail_info() -> Flight:
            """Called when nothing can be added to data."""
            id_ = self.flight_id
            if id_ is None:
                id_ = self.callsign
            _log.info(f"No data found on OpenSky database for flight {id_}.")
            return self

        def fail_silent() -> Flight:
            return self

        failure_dict = dict(
            warning=fail_warning, info=fail_info, silent=fail_silent
        )
        failure = failure_dict[failure_mode]

        if data is None:
            ext = opensky.extended(
                self.start, self.stop, icao24=self.icao24, **kwargs
            )
            df = ext.data if ext is not None else None
        else:
            df = data if isinstance(data, pd.DataFrame) else data.data
            df = df.query(
                "icao24 == @self.icao24 and "
                "@self.start < mintime < @self.stop"
            )

        if df is None or df.shape[0] == 0:
            return failure()

        timestamped_df = df.sort_values("mintime").assign(
            timestamp=lambda df: df.mintime
        )
        timestamp_s = self.data.timestamp.dt.as_unit("s").astype(int)

        referenced_df = (
            timestamped_df.merge(
                self.data.assign(timestamp=timestamp_s),
                on="timestamp",
                how="outer",
            )
            .sort_values("timestamp")
            .rename(
                columns=dict(
                    altitude="alt",
                    altitude_y="alt",
                    groundspeed="spd",
                    track="trk",
                )
            )[["timestamp", "latitude", "longitude", "alt", "spd", "trk"]]
            .ffill()
            .drop_duplicates()  # bugfix! NEVER ERASE THAT LINE!
            .merge(
                timestamped_df[["timestamp", "icao24", "rawmsg"]],
                on="timestamp",
                how="right",
            )
        )

        decoded = rs1090.decode(
            referenced_df.rawmsg,
            referenced_df.timestamp.astype("int64"),
        )

        if len(decoded) == 0:
            return failure()

        df = pd.concat(
            # 5000 is a good batch size for fast loading!
            pd.DataFrame.from_records(d)
            for d in rs1090.batched(decoded, 5000)
        )
        df = df.convert_dtypes(dtype_backend="pyarrow").assign(
            timestamp=pd.to_datetime(df.timestamp, unit="s", utc=True)
        )
        extended = Flight(df)

        # fix for https://stackoverflow.com/q/53657210/1595335
        if "last_position" in self.data.columns:
            extended = extended.assign(last_position=pd.NaT)
        if "start" in self.data.columns:
            extended = extended.assign(start=pd.NaT)
        if "stop" in self.data.columns:
            extended = extended.assign(stop=pd.NaT)

        aggregate = extended + self
        if "flight_id" in self.data.columns:
            aggregate.data.flight_id = self.flight_id

        # sometimes weird callsigns are decoded and should be discarded
        # so it seems better to filter on callsign rather than on icao24
        flight = aggregate[self.icao24]
        if flight is None:
            return failure()

        if self.callsign is not None:
            flight = flight.assign(callsign=self.callsign)
        if self.number is not None:
            flight = flight.assign(number=self.number)
        if self.origin is not None:
            flight = flight.assign(origin=self.origin)
        if self.destination is not None:
            flight = flight.assign(destination=self.destination)

        return flight.sort_values("timestamp")

    # -- Visualisation --

    def plot(
        self, ax: "GeoAxes", **kwargs: Any
    ) -> List["Artist"]:  # coverage: ignore
        """Plots the trajectory on a Matplotlib axis.

        The Flight supports Cartopy axis as well with automatic projection. If
        no projection is provided, a default `PlateCarree
        <https://scitools.org.uk/cartopy/docs/v0.15/crs/projections.html#platecarree>`_
        is applied.

        Example usage:

        .. code:: python

            from cartes.crs import Mercator
            fig, ax = plt.subplots(1, subplot_kw=dict(projection=Mercator())
            flight.plot(ax, alpha=.5)


        .. note::

            See also `geoencode() <#traffic.core.Flight.geoencode>`_ for the
            altair equivalent.

        """

        from cartopy.crs import PlateCarree

        if "projection" in ax.__dict__ and "transform" not in kwargs:
            kwargs["transform"] = PlateCarree()
        if self.shape is not None:
            return ax.plot(*self.shape.xy, **kwargs)  # type: ignore
        return []

    def chart(self, *features: str) -> "alt.Chart":  # coverage: ignore
        """
        Initializes an altair Chart based on Flight data.

        The features passed in parameters are dispatched to allow plotting
        multiple features on the same graph.

        Example usage:

        .. code:: python

            # Most simple usage
            flight.chart().encode(alt.Y("altitude"))

            # With some configuration
            flight.chart().encode(
                alt.X(
                    "utcyearmonthdatehoursminutes(timestamp)",
                    axis=alt.Axis(title=None, format="%H:%M"),
                ),
                alt.Y("altitude", title="altitude (in ft)"),
                alt.Color("callsign")
            )

        For a more complex graph plotting similar physical quantities on the
        same graph, and other quantities on a different graph, the following
        snippet may be of use.

        .. code:: python

            # More advanced with several plots on the same graph
            base = (
                flight.chart("altitude", "groundspeed", "IAS")
                .encode(
                    alt.X(
                        "utcyearmonthdatehoursminutesseconds(timestamp)",
                        axis=alt.Axis(title=None, format="%H:%M"),
                    )
                )
                .properties(height=200)
            )

            alt.vconcat(
                base.transform_filter('datum.variable != "altitude"').encode(
                    alt.Y(
                        "value:Q",
                        axis=alt.Axis(title="speed (in kts)"),
                        scale=alt.Scale(zero=False),
                    )
                ),
                base.transform_filter('datum.variable == "altitude"').encode(
                    alt.Y("value:Q", title="altitude (in ft)")
                ),
            )


        .. note::

            See also `plot_time() <#traffic.core.Flight.plot_time>`_ for the
            Matplotlib equivalent.

        """
        import altair as alt

        base = alt.Chart(self.data).encode(
            alt.X("utcyearmonthdatehoursminutesseconds(timestamp)"),
        )
        if len(features) > 0:
            base = base.transform_fold(
                list(features), as_=["variable", "value"]
            ).encode(alt.Y("value:Q"), alt.Color("variable:N"))

        return base.mark_line()

    # -- Visualize with Leaflet --

    def leaflet(self, **kwargs: Any) -> "Optional[LeafletPolyline]":
        raise ImportError(
            "Install ipyleaflet or traffic with the leaflet extension"
        )

    def map_leaflet(
        self,
        *,
        zoom: int = 7,
        highlight: Optional[
            Dict[
                str,
                Union[str, Flight, Callable[[Flight], Optional[Flight]]],
            ]
        ] = None,
        airport: Union[None, str, Airport] = None,
        **kwargs: Any,
    ) -> "Optional[LeafletMap]":
        raise ImportError(
            "Install ipyleaflet or traffic with the leaflet extension"
        )

    # -- Visualize with Plotly --

    def line_geo(self, **kwargs: Any) -> "go.Figure":
        raise ImportError("Install plotly or traffic with the plotly extension")

    def line_mapbox(
        self, mapbox_style: str = "carto-positron", **kwargs: Any
    ) -> "go.Figure":
        raise ImportError("Install plotly or traffic with the plotly extension")

    def scatter_geo(self, **kwargs: Any) -> "go.Figure":
        raise ImportError("Install plotly or traffic with the plotly extension")

    def scatter_mapbox(
        self, mapbox_style: str = "carto-positron", **kwargs: Any
    ) -> "go.Figure":
        raise ImportError("Install plotly or traffic with the plotly extension")

    def plot_time(
        self,
        ax: "Axes",
        y: Union[str, List[str]],
        secondary_y: Union[None, str, List[str]] = None,
        **kwargs: Any,
    ) -> None:  # coverage: ignore
        """Plots the given features according to time.

        The method ensures:

        - only non-NaN data are displayed (no gap in the plot);
        - the timestamp is naively converted to UTC if not localized.

        Example usage:

        .. code:: python

            ax = plt.axes()
            # most simple version
            flight.plot_time(ax, 'altitude')
            # or with several comparable features and twin axes
            flight.plot_time(
                ax, ['altitude', 'groundspeed', 'IAS', 'TAS'],
                secondary_y=['altitude']
            )

        .. note::

            See also `chart() <#traffic.core.Flight.chart>`_ for the altair
            equivalent.

        """
        if isinstance(y, str):
            y = [y]
        if isinstance(secondary_y, str):
            secondary_y = [secondary_y]
        if secondary_y is None:
            secondary_y = []

        localized = self.data.timestamp.dt.tz is not None
        for column in y:
            kw = {
                **kwargs,
                **dict(
                    y=column,
                    secondary_y=column if column in secondary_y else "",
                ),
            }
            subtab = self.data.query(f"{column}.notnull()")

            if localized:
                (
                    subtab.assign(
                        timestamp=lambda df: df.timestamp.dt.tz_convert("utc")
                    ).plot(ax=ax, x="timestamp", **kw)
                )
            else:
                (
                    subtab.assign(
                        timestamp=lambda df: df.timestamp.dt.tz_localize(
                            datetime.now(tz=None).astimezone().tzinfo
                        ).dt.tz_convert("utc")
                    ).plot(ax=ax, x="timestamp", **kw)
                )

    @classmethod
    def from_fr24(cls, filename: Union[Path, str]) -> Flight:
        from ..data.datasets.flightradar24 import FlightRadar24

        return FlightRadar24.from_file(filename)

    @classmethod
    def from_file(cls, filename: Union[Path, str], **kwargs: Any) -> Self:
        """Read data from various formats.

        This class method dispatches the loading of data in various format to
        the proper ``pandas.read_*`` method based on the extension of the
        filename.

        - .pkl and .pkl.gz dispatch to ``pandas.read_pickle``;
        - .parquet and .parquet.gz dispatch to ``pandas.read_parquet``;
        - .json and .json.gz dispatch to ``pandas.read_json``;
        - .csv and .csv.gz dispatch to ``pandas.read_csv``;
        - .h5 dispatch to ``pandas.read_hdf``.

        Other extensions return ``None``.
        Specific arguments may be passed to the underlying ``pandas.read_*``
        method with the kwargs argument.

        Example usage:

        >>> from traffic.core import Flight
        >>> t = Flight.from_file("example_flight.csv")
        """

        tentative = super().from_file(filename, **kwargs)

        # Special treatment for flights to download from flightradar24
        cols_fr24 = {
            "Altitude",
            "Callsign",
            "Direction",
            "Position",
            "Speed",
            "Timestamp",
            "UTC",
        }
        if set(tentative.data.columns) != cols_fr24:
            return tentative

        latlon = tentative.data.Position.str.split(pat=",", expand=True)
        return (
            tentative.assign(
                latitude=latlon[0].astype(float),
                longitude=latlon[1].astype(float),
                timestamp=lambda df: pd.to_datetime(df.UTC),
            )
            .rename(
                columns={
                    "UTC": "timestamp",
                    "Altitude": "altitude",
                    "Callsign": "callsign",
                    "Speed": "groundspeed",
                    "Direction": "track",
                }
            )
            .drop(columns=["Timestamp", "Position"])
        )


def patch_plotly() -> None:
    from ..visualize.plotly import (
        Scattergeo,
        Scattermapbox,
        line_geo,
        line_mapbox,
        scatter_geo,
        scatter_mapbox,
    )

    Flight.line_mapbox = line_mapbox  # type: ignore
    Flight.scatter_mapbox = scatter_mapbox  # type: ignore
    Flight.Scattermapbox = Scattermapbox  # type: ignore
    Flight.line_geo = line_geo  # type: ignore
    Flight.scatter_geo = scatter_geo  # type: ignore
    Flight.Scattergeo = Scattergeo  # type: ignore


try:
    patch_plotly()
except Exception:
    pass


def patch_leaflet() -> None:
    from ..visualize.leaflet import flight_leaflet, flight_map_leaflet

    Flight.leaflet = flight_leaflet  # type: ignore
    Flight.map_leaflet = flight_map_leaflet  # type: ignore


try:
    patch_leaflet()
except Exception:
    pass<|MERGE_RESOLUTION|>--- conflicted
+++ resolved
@@ -1031,11 +1031,7 @@
         if field not in self.data.columns:
             return None
         tmp = self.data[field].unique()
-<<<<<<< HEAD
-        tmp = list(elt for elt in tmp if elt == elt)
-=======
         tmp = list(elt for elt in tmp if not pd.isna(elt))
->>>>>>> 2d942f46
         if len(tmp) == 0:
             return None
         if len(tmp) == 1:
@@ -1782,12 +1778,6 @@
 
             if isinstance(how, str):
                 if how == "interpolate":
-<<<<<<< HEAD
-                    interpolable = data.dtypes[data.dtypes != object].index  # noqa: E721, RUF100
-                    other = data.dtypes[data.dtypes == object].index  # noqa: E721, RUF100
-                    how = {how: set(interpolable) - {"timestamp"}}
-                    how["ffill"] = set(other)
-=======
                     interpolable = data.select_dtypes(["float", "int"])
                     how = {
                         "interpolate": set(interpolable),
@@ -1797,7 +1787,6 @@
                             )
                         ),
                     }
->>>>>>> 2d942f46
                 else:
                     how = {how: set(data.columns) - {"timestamp"}}
 
