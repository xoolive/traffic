--- conflicted
+++ resolved
@@ -161,13 +161,7 @@
     __slots__ = ("data",)
 
     @classmethod
-<<<<<<< HEAD
-    def from_allft(
-        cls, filename: Union[str, Path, BytesIO]
-    ) -> Self:
-=======
     def from_allft(cls, filename: Union[str, Path, BytesIO]) -> Self:
->>>>>>> 2d942f46
         allft = (
             pd.read_csv(
                 filename,
@@ -207,13 +201,7 @@
         return cls(allft.sort_values("EOBT"))
 
     @classmethod
-<<<<<<< HEAD
-    def from_allft_7z(
-        cls, filename: Union[str, Path]
-    ) -> Self:
-=======
     def from_allft_7z(cls, filename: Union[str, Path]) -> Self:
->>>>>>> 2d942f46
         with SevenZipFile(filename, "rb") as fh:
             b = BytesIO()
             for file in fh.readall():
