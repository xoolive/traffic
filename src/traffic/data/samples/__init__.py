from __future__ import annotations

import types
from functools import lru_cache
from pathlib import Path
from typing import Any, Union, cast

import pandas as pd

from ...core import Airspace, Flight, Traffic

_current_dir = Path(__file__).parent
__all__ = [
    *sorted(f.stem[:-5] for f in _current_dir.glob("**/*.json.gz")),
<<<<<<< HEAD
    *sorted(f.stem for f in _current_dir.glob("**/*.jsonl")),
    "sample_so6",
=======
>>>>>>> 2d942f46
    "sample_dump1090",
]


@lru_cache()
def get_flight(filename: str, directory: Path) -> Flight | Traffic:
    flight: Union[None, Flight, Traffic] = None
    if (fh := directory / f"{filename}.json.gz").exists():
        flight = Traffic.from_file(fh, dtype={"icao24": str})
    if (fh := directory / f"{filename}.jsonl").exists():
        flight = Traffic.from_file(fh, dtype={"icao24": str})
    if flight is None:
        raise RuntimeError(
            f"File {filename}.json[l,.gz] not found in {directory}"
        )
    icao24 = set(flight.data.icao24) if "icao24" in flight.data.columns else []
    if len(icao24) <= 1:
        if Flight(flight.data).split("1h").sum() == 1:
            # easier way to cast...
            flight = Flight(flight.data)
    # -- Dealing with time-like features --
    if "hour" in flight.data.columns:
        flight = flight.assign(
            hour=lambda df: pd.to_datetime(df.hour * 1e9).dt.tz_localize("utc")
        )
    if "last_position" in flight.data.columns:
        flight = flight.assign(
            last_position=lambda df: pd.to_datetime(
                df.last_position * 1e6
            ).dt.tz_localize("utc")
        )
<<<<<<< HEAD
    if not hasattr(flight.data.timestamp.dtype, "tz"):
        flight = flight.assign(
            timestamp=lambda df: df.timestamp.dt.tz_localize("utc")
        )
=======
>>>>>>> 2d942f46
    return flight


def get_sample(
    module: types.ModuleType, name: str
) -> Union[None, "Flight", "Traffic"]:
    return getattr(module, name)  # type: ignore


def assign_id(t: Union[Traffic, Flight], name: str) -> Union[Traffic, Flight]:
    if "flight_id" in t.data.columns:
        return t
    if isinstance(t, Traffic):
        return cast(Traffic, t.assign_id().eval())
    else:
        return t.assign(flight_id=name)


airbus_tree: Flight
belevingsvlucht: Flight
elal747: Flight
full_flight_short: Flight
lfbo_tma: Airspace
noisy: Flight
quickstart: Traffic
sample_dump1090: Path
switzerland: Traffic
texas_longhorn: Flight
zurich_airport: Traffic


@lru_cache()
def __getattr__(name: str) -> Any:
    if name == "sample_dump1090":
        return Path(_current_dir / "dump1090" / "sample_dump1090.bin")
    if name == "lfbo_tma":
        return Airspace.from_file(_current_dir / "airspaces" / "LFBOTMA.json")
    filelist = list(_current_dir.glob(f"**/{name}.json*"))
    if len(filelist) == 0:
        msg = f"File {name}.json.gz not found in available samples"
        raise AttributeError(msg)
    return get_flight(name, filelist[0].parent)<|MERGE_RESOLUTION|>--- conflicted
+++ resolved
@@ -12,11 +12,6 @@
 _current_dir = Path(__file__).parent
 __all__ = [
     *sorted(f.stem[:-5] for f in _current_dir.glob("**/*.json.gz")),
-<<<<<<< HEAD
-    *sorted(f.stem for f in _current_dir.glob("**/*.jsonl")),
-    "sample_so6",
-=======
->>>>>>> 2d942f46
     "sample_dump1090",
 ]
 
@@ -48,13 +43,6 @@
                 df.last_position * 1e6
             ).dt.tz_localize("utc")
         )
-<<<<<<< HEAD
-    if not hasattr(flight.data.timestamp.dtype, "tz"):
-        flight = flight.assign(
-            timestamp=lambda df: df.timestamp.dt.tz_localize("utc")
-        )
-=======
->>>>>>> 2d942f46
     return flight
 
 
