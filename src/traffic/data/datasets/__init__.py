from __future__ import annotations

<<<<<<< HEAD
import pandas as pd

from ... import cache_dir, config
from ...core import Traffic
from ...core.progress_bar import tqdm
=======
from typing import Any

from ... import config
from ...core import Traffic
from ._squawk7700 import Squawk7700Dataset
from .default import Default, Entry
>>>>>>> eb6a0047

datasets: dict[str, Entry] = dict(
    paris_toulouse_2017=dict(
        url="https://ndownloader.figshare.com/files/20291055",
        md5sum="e869a60107fdb9f092f5abbb3b43a2c0",
        filename="city_pair_dataset.parquet",
    ),
    airspace_bordeaux_2017=dict(
        url="https://ndownloader.figshare.com/files/20291040",
        md5sum="f7b057f12cc735a15b93984b9ae7b8fc",
        filename="airspace_dataset.parquet",
    ),
    landing_toulouse_2017=dict(
        url="https://ndownloader.figshare.com/files/24926849",
        md5sum="141e6c39211c382e5dd8ec66096b3798",
        filename="toulouse2017.parquet.gz",
    ),
    landing_zurich_2019=dict(
        url="https://ndownloader.figshare.com/files/20291079",
        md5sum="c5577f450424fa74ca673ed8a168c67f",
        filename="landing_dataset.parquet",
    ),
    landing_dublin_2019=dict(
        url="https://data.4tu.nl/file/4e042fbc-4f76-4f28-ac4b-a0120558ceba/94ec5814-6ee9-4cbc-88f2-ca5e1e0dfbf8",
        md5sum="73cc3b882df958cc3b5de547740a5006",
        filename="EIDW_dataset.parquet",
    ),
    landing_cdg_2019=dict(
        url="https://data.4tu.nl/file/4e042fbc-4f76-4f28-ac4b-a0120558ceba/0ad60c2d-a63d-446a-976f-d61fe262c144",
        md5sum="9a2af398037fbfb66f16bf171ca7cf93",
        filename="LFPG_dataset.parquet",
    ),
    landing_amsterdam_2019=dict(
        url="https://data.4tu.nl/file/4e042fbc-4f76-4f28-ac4b-a0120558ceba/901d842e-658c-40a6-98cc-64688a560f57",
        md5sum="419ab7390ee0f3deb0d46fbeecc29c57",
        filename="EHAM_dataset.parquet",
    ),
    landing_heathrow_2019=dict(
        url="https://data.4tu.nl/file/4e042fbc-4f76-4f28-ac4b-a0120558ceba/b40a8064-3b90-4416-8a32-842104b21e4d",
        md5sum="161470e4e93f088cead98178408aa8d1",
        filename="EGLL_dataset.parquet",
    ),
    landing_londoncity_2019=dict(
        url="https://data.4tu.nl/file/4e042fbc-4f76-4f28-ac4b-a0120558ceba/74006294-2a66-4b63-9e32-424da2f74201",
        md5sum="a7ff695355759e72703f101a1e43298c",
        filename="EGLC_dataset.parquet",
    ),
)

squawk7700 = Squawk7700Dataset().traffic

__all__ = [*list(datasets.keys()), "squawk7700"]

if "datasets" in config:
    __all__ = __all__ + list(config["datasets"].keys())


def __getattr__(name: str) -> Any:
    if on_disk := config.get("datasets", name, fallback=None):
        return Traffic.from_file(on_disk)

    if name not in datasets:
        raise AttributeError(f"No such dataset: {name}")

    filename = Default().get_data(datasets[name])
    return Traffic.from_file(filename)<|MERGE_RESOLUTION|>--- conflicted
+++ resolved
@@ -1,19 +1,13 @@
 from __future__ import annotations
 
-<<<<<<< HEAD
-import pandas as pd
 
-from ... import cache_dir, config
-from ...core import Traffic
-from ...core.progress_bar import tqdm
-=======
 from typing import Any
 
 from ... import config
 from ...core import Traffic
 from ._squawk7700 import Squawk7700Dataset
 from .default import Default, Entry
->>>>>>> eb6a0047
+
 
 datasets: dict[str, Entry] = dict(
     paris_toulouse_2017=dict(
