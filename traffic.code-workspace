--- conflicted
+++ resolved
@@ -11,29 +11,16 @@
     "python.linting.enabled": true,
     // Formatting
     "editor.formatOnSave": true,
-<<<<<<< HEAD
-    "editor.rulers": [
-      80
-    ],
-=======
     "editor.rulers": [80],
->>>>>>> 49799de7
     "python.formatting.provider": "black",
     "[python]": {
       "editor.codeActionsOnSave": {
         "source.organizeImports": true
       }
     },
-<<<<<<< HEAD
-=======
-    "[json]": {
-      "editor.defaultFormatter": "esbenp.prettier-vscode"
-    },
     "[jsonc]": {
       "editor.defaultFormatter": "esbenp.prettier-vscode"
     },
-
->>>>>>> 49799de7
     // Testing
     "python.testing.unittestEnabled": false,
     "python.testing.pytestEnabled": true,
